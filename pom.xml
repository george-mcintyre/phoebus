<project xmlns="http://maven.apache.org/POM/4.0.0" xmlns:xsi="http://www.w3.org/2001/XMLSchema-instance" xsi:schemaLocation="http://maven.apache.org/POM/4.0.0 http://maven.apache.org/xsd/maven-4.0.0.xsd">
  <modelVersion>4.0.0</modelVersion>
  <groupId>org.phoebus</groupId>
  <artifactId>parent</artifactId>
  <version>4.6.10-SNAPSHOT</version>
  <packaging>pom</packaging>
  <name>phoebus (parent)</name>
  <description>A framework and set of tools to monitor and operate large scale control systems, such as the ones in the accelerator community.</description>
  <url>http://www.phoebus.org/</url>

  <licenses>
    <license>
      <name>Eclipse Public License 1.0</name>
      <url>https://www.eclipse.org/legal/epl-v10.html</url>
    </license>
  </licenses>

  <scm>
    <connection>scm:git:git://github.com/ControlSystemStudio/phoebus.git</connection>
    <developerConnection>scm:git:https://github.com/ControlSystemStudio/phoebus</developerConnection>
    <url>https://github.com/ControlSystemStudio/phoebus/tree/master</url>
    <tag>HEAD</tag>
  </scm>

  <developers>
    <developer>
      <name>Kay Kasemir</name>
      <email>kasemirk@ornl.gov</email>
      <organization>Oak Ridge National Lab</organization>
      <organizationUrl>https://github.com/ornl-epics</organizationUrl>
    </developer>
    <developer>
      <name>Kunal Shroff</name>
      <email>kunalshroff9@gmail.com</email>
      <organization>Brookhaven National Lab</organization>
      <organizationUrl>https://github.com/shroffk</organizationUrl>
    </developer>
    <developer>
      <name>Georg Weiss</name>
      <email>georg.weiss@ess.eu</email>
      <organization>European Spallation Source</organization>
      <organizationUrl>https://github.com/georgweiss</organizationUrl>
    </developer>
  </developers>

  <distributionManagement>
    <!-- To be able to deploy, set login/passwd in your m2 settings.xml, <servers> section
(id values there should match ids below) -->
    <snapshotRepository>
      <id>phoebus-sonatype-nexus-snapshots</id>
      <name>phoebus-sonatype-nexus-snapshots</name>
      <url>https://s01.oss.sonatype.org/content/repositories/snapshots</url>
    </snapshotRepository>
    <repository>
      <id>phoebus-releases</id>
      <url>https://s01.oss.sonatype.org/content/repositories/releases</url>
    </repository>
  </distributionManagement>

  <properties>
<<<<<<< HEAD
    <epics.version>7.0.7</epics.version>
    <vtype.version>1.0.5-SNAPSHOT</vtype.version>
=======
    <epics.version>7.0.8</epics.version>
    <vtype.version>1.0.5</vtype.version>
>>>>>>> 0214c077
    <openjfx.version>18</openjfx.version>
    <jackson.version>2.10.1</jackson.version>
    <batik.version>1.14</batik.version>
    <mockito.version>2.23.4</mockito.version>
    <postgresql.driver.version>42.2.9</postgresql.driver.version>
    <jetty.version>9.4.30.v20200611</jetty.version>
    <apache.commons.math.version>3.6.1</apache.commons.math.version>
    <junit.version>4.13.1</junit.version>
    <es.version>6.8.4</es.version>
    <!--<maven.repo.local>${project.build.directory}/.m2</maven.repo.local> -->
    <project.build.sourceEncoding>UTF-8</project.build.sourceEncoding>
    <project.reporting.outputEncoding>UTF-8</project.reporting.outputEncoding>
    <skipITTests>true</skipITTests>
    <guava.version>31.0.1-jre</guava.version>
    <log4j-to-slf4j.version>2.17.1</log4j-to-slf4j.version>
  </properties>
  <build>
    <plugins>
      <plugin>
        <artifactId>maven-compiler-plugin</artifactId>
        <version>3.6.2</version>
        <configuration>
          <source>11</source>
          <target>11</target>
          <fork>true</fork>
          <compilerArgs>
            <arg>-J--add-opens=jdk.compiler/com.sun.tools.javac.code=ALL-UNNAMED</arg>
            <arg>-J--add-opens=jdk.compiler/com.sun.tools.javac.comp=ALL-UNNAMED</arg>
            <arg>-J--add-opens=jdk.compiler/com.sun.tools.javac.file=ALL-UNNAMED</arg>
            <arg>-J--add-opens=jdk.compiler/com.sun.tools.javac.main=ALL-UNNAMED</arg>
            <arg>-J--add-opens=jdk.compiler/com.sun.tools.javac.model=ALL-UNNAMED</arg>
            <arg>-J--add-opens=jdk.compiler/com.sun.tools.javac.parser=ALL-UNNAMED</arg>
            <arg>-J--add-opens=jdk.compiler/com.sun.tools.javac.processing=ALL-UNNAMED</arg>
            <arg>-J--add-opens=jdk.compiler/com.sun.tools.javac.tree=ALL-UNNAMED</arg>
            <arg>-J--add-opens=jdk.compiler/com.sun.tools.javac.util=ALL-UNNAMED</arg>
            <arg>-J--add-opens=jdk.compiler/com.sun.tools.javac.jvm=ALL-UNNAMED</arg>
          </compilerArgs>
        </configuration>
      </plugin>
      <plugin>
        <groupId>org.apache.maven.plugins</groupId>
        <artifactId>maven-surefire-plugin</artifactId>
        <version>2.20</version>
      </plugin>
      <plugin>
        <groupId>org.apache.maven.plugins</groupId>
        <artifactId>maven-failsafe-plugin</artifactId>
        <version>2.22.0</version>
        <configuration>
          <skipITs>${skipITTests}</skipITs>
        </configuration>
        <executions>
          <execution>
            <goals>
              <goal>integration-test</goal>
              <goal>verify</goal>
            </goals>
          </execution>
        </executions>
      </plugin>  
      <plugin>
        <groupId>org.apache.maven.plugins</groupId>
        <artifactId>maven-javadoc-plugin</artifactId>
        <version>3.1.1</version>
        <configuration>
          <!-- Only document 'public' code -->
          <show>public</show>
        </configuration>
      </plugin>
      <plugin>
        <groupId>org.apache.maven.plugins</groupId>
        <artifactId>maven-release-plugin</artifactId>
        <version>3.0.0-M5</version>
        <configuration>
          <tagNameFormat>v@{project.version}</tagNameFormat>
          <autoVersionSubmodules>true</autoVersionSubmodules>
          <releaseProfiles>releases</releaseProfiles>
        </configuration>
      </plugin>
    </plugins>
  </build>


  <profiles>
    <!-- The it-tests profile when used will run all integration tests, these
      are junit test classes with names ending in "IT" -->
    <profile>
      <id>it-tests</id>
      <properties>
        <skipITTests>false</skipITTests>
      </properties>
    </profile>
    <!-- The ui-tests profile when used will run all user interface tests,
      these are testfx test where the java file names ending in "UI" -->
    <profile>
      <id>ui-tests</id>
      <properties>
        <skipITTests>false</skipITTests>
      </properties>
      <build>
        <plugins>
          <plugin>
            <artifactId>maven-failsafe-plugin</artifactId>
            <configuration>
              <includes>
                <include>**/*UI.java</include>
              </includes>
            </configuration>
          </plugin>
        </plugins>
      </build>
    </profile>
    <!-- The all-tests profile when used will run all integration and user
      interface tests -->
    <profile>
      <id>all-tests</id>
      <properties>
        <skipITTests>false</skipITTests>
      </properties>
      <build>
        <plugins>
          <plugin>
            <artifactId>maven-failsafe-plugin</artifactId>
            <configuration>
              <includes>
                <include>**/*UI.java</include>
                <include>**/*IT.java</include>
              </includes>
            </configuration>
          </plugin>
        </plugins>
      </build>
    </profile>
        <!-- The docker-tests profile sets the ignore_local_ipv6
        environment variable to true since IPV6 is not supported in Github Actions at the moment. See ticket #2161 -->
    <profile>
      <id>docker-tests</id>
      <build>
        <plugins>
          <plugin>
        <groupId>org.apache.maven.plugins</groupId>
        <artifactId>maven-surefire-plugin</artifactId>
        <version>2.20</version>
            <configuration>
              <systemPropertyVariables>
                <ignore_local_ipv6>true</ignore_local_ipv6>
               </systemPropertyVariables>
            </configuration>
          </plugin>
        </plugins>
      </build>
    </profile>
  <!-- a profile for generating javadocs and sources -->
  <profile>
    <id>docs</id>
    <build>
      <plugins>
        <plugin>
          <groupId>org.apache.maven.plugins</groupId>
          <artifactId>maven-javadoc-plugin</artifactId>
          <version>3.1.1</version>
          <executions>
            <execution>
              <id>attach-javadocs</id>
              <goals>
                <goal>jar</goal>
              </goals>
              <configuration>
                <!-- add this to disable checking -->
                <doclint>none</doclint>
                <source>11</source>
              </configuration>
            </execution>
          </executions>
        </plugin>
        <!-- Attach sources -->
        <plugin>
          <groupId>org.apache.maven.plugins</groupId>
          <artifactId>maven-source-plugin</artifactId>
          <executions>
            <execution>
              <id>attach-sources</id>
              <goals>
                <goal>jar</goal>
              </goals>
            </execution>
          </executions>
        </plugin>
      </plugins>
    </build>
  </profile>
  <!-- profile for and the website from the .rst files -->
  <profile>
    <id>sphinx</id>
    <build>
      <plugins>
          <plugin>
            <groupId>org.apache.maven.plugins</groupId>
            <artifactId>maven-site-plugin</artifactId>
            <version>3.7.1</version>
          </plugin>
          <plugin>
            <groupId>org.apache.maven.plugins</groupId>
            <artifactId>maven-project-info-reports-plugin</artifactId>
            <version>3.0.0</version>
          </plugin>          
          <!-- Generate the documentation for the Phoebus -->
          <plugin>
            <groupId>kr.motd.maven</groupId>
            <artifactId>sphinx-maven-plugin</artifactId>
            <version>2.10.0</version>
            <configuration>
              <sourceDirectory>${basedir}/docs/source</sourceDirectory>
              <outputDirectory>${basedir}/docs/build/html</outputDirectory>
            </configuration>
            <executions>
              <execution>
                <phase>package</phase>
                <goals>
                  <goal>generate</goal>
                </goals>
              </execution>
            </executions>
          </plugin>
        </plugins>
      </build>
    </profile>
    <!-- Profile for generating L10n status report. Execute mvn site -P l10n-status.
         The report will be located at target/site/l10n-status.html -->
    <profile>
      <id>l10n-status</id>
      <reporting>
        <plugins>
          <plugin>
            <groupId>org.codehaus.mojo</groupId>
            <artifactId>l10n-maven-plugin</artifactId>
            <version>1.0-alpha-2</version>
            <configuration>
              <aggregate>true</aggregate>
              <includes>**/messages*.properties</includes>
              <locales>
                <locale>de</locale>
                <locale>es</locale>
                <locale>fr</locale>
              </locales>
            </configuration>
          </plugin>
          <!-- Disable all other reports for performance -->
          <plugin>
            <groupId>org.apache.maven.plugins</groupId>
            <artifactId>maven-project-info-reports-plugin</artifactId>
            <version>3.0.0</version>
            <reportSets>
              <reportSet>
                <reports>
                </reports>
              </reportSet>
            </reportSets>
          </plugin>
        </plugins>
      </reporting>
    </profile>
    <!-- Release profile -->
    <profile>
      <id>releases</id>
      <build>
        <plugins>
          <plugin>
            <groupId>org.sonatype.plugins</groupId>
            <artifactId>nexus-staging-maven-plugin</artifactId>
            <version>1.6.8</version>
            <extensions>true</extensions>
            <configuration>
              <serverId>phoebus-releases</serverId>
              <nexusUrl>https://s01.oss.sonatype.org/</nexusUrl>
              <autoReleaseAfterClose>false</autoReleaseAfterClose>
            </configuration>
          </plugin>
          <plugin>
            <groupId>org.apache.maven.plugins</groupId>
            <artifactId>maven-gpg-plugin</artifactId>
            <version>3.0.1</version>
            <executions>
              <execution>
                <id>sign-artifacts</id>
                <phase>verify</phase>
                <goals>
                  <goal>sign</goal>
                </goals>
              </execution>
            </executions>
          </plugin>
        </plugins>
      </build>
    </profile>
  </profiles>

  <repositories>
    <!-- The Nexus snapshot repository hosting the latest diirt modules -->
    <repository>
      <id>sonatype-nexus-snapshots</id>
      <name>sonatype-nexus-snapshots</name>
      <url>https://oss.sonatype.org/content/repositories/snapshots</url>
    </repository>
  </repositories>

  <modules>
    <module>dependencies</module>
    <module>core</module>
    <module>app</module>
    <module>phoebus-product</module>
    <module>services</module>
  </modules>
</project><|MERGE_RESOLUTION|>--- conflicted
+++ resolved
@@ -58,13 +58,8 @@
   </distributionManagement>
 
   <properties>
-<<<<<<< HEAD
-    <epics.version>7.0.7</epics.version>
-    <vtype.version>1.0.5-SNAPSHOT</vtype.version>
-=======
     <epics.version>7.0.8</epics.version>
     <vtype.version>1.0.5</vtype.version>
->>>>>>> 0214c077
     <openjfx.version>18</openjfx.version>
     <jackson.version>2.10.1</jackson.version>
     <batik.version>1.14</batik.version>
