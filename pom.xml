<project xmlns="http://maven.apache.org/POM/4.0.0" xmlns:xsi="http://www.w3.org/2001/XMLSchema-instance" xsi:schemaLocation="http://maven.apache.org/POM/4.0.0 http://maven.apache.org/xsd/maven-4.0.0.xsd">
  <modelVersion>4.0.0</modelVersion>
  <groupId>org.phoebus</groupId>
  <artifactId>parent</artifactId>
  <version>4.6.4-SNAPSHOT</version>
  <packaging>pom</packaging>
  <name>phoebus (parent)</name>

  <scm>
    <developerConnection>scm:git:https://github.com/ControlSystemStudio/phoebus</developerConnection>
    <tag>HEAD</tag>
  </scm>

  <distributionManagement>
    <snapshotRepository>
      <id>artifactory</id>
      <name>ESS Artifactory Snapshot repository</name>
      <url>https://artifactory.esss.lu.se/artifactory/libs-snapshot-local</url>
    </snapshotRepository>
    <repository>
      <id>artifactory</id>
      <name>ESS Artifactory Release repository</name>
      <url>https://artifactory.esss.lu.se/artifactory/libs-release-local</url>
    </repository>
  </distributionManagement>

  <properties>
<<<<<<< HEAD
    <epics.version>7.0.6</epics.version>
    <vtype.version>1.0.3</vtype.version>
    <openjfx.version>15</openjfx.version>
=======
    <epics.version>7.0.7</epics.version>
    <vtype.version>1.0.4</vtype.version>
    <openjfx.version>14</openjfx.version>
>>>>>>> e7cf29f6
    <jackson.version>2.10.1</jackson.version>
    <batik.version>1.12</batik.version>
    <mockito.version>2.23.4</mockito.version>
    <postgresql.driver.version>42.2.9</postgresql.driver.version>
    <lombok.version>1.18.12</lombok.version>
    <jetty.version>9.4.30.v20200611</jetty.version>
    <apache.commons.math.version>3.6.1</apache.commons.math.version>
    <!--<maven.repo.local>${project.build.directory}/.m2</maven.repo.local> -->
    <project.build.sourceEncoding>UTF-8</project.build.sourceEncoding>
    <project.reporting.outputEncoding>UTF-8</project.reporting.outputEncoding>
    <skipITTests>true</skipITTests>
  </properties>
  <build>
    <plugins>
      <plugin>
        <artifactId>maven-compiler-plugin</artifactId>
        <version>3.6.2</version>
        <configuration>
          <source>11</source>
          <target>11</target>
        </configuration>
      </plugin>
      <plugin>
        <groupId>org.apache.maven.plugins</groupId>
        <artifactId>maven-surefire-plugin</artifactId>
        <version>2.20</version>
      </plugin>
      <plugin>
        <groupId>org.apache.maven.plugins</groupId>
        <artifactId>maven-failsafe-plugin</artifactId>
        <version>2.22.0</version>
        <configuration>
          <skipITs>${skipITTests}</skipITs>
        </configuration>
        <executions>
          <execution>
            <goals>
              <goal>integration-test</goal>
              <goal>verify</goal>
            </goals>
          </execution>
        </executions>
      </plugin>
      <plugin>
        <groupId>org.apache.maven.plugins</groupId>
        <artifactId>maven-release-plugin</artifactId>
        <version>2.5.3</version>
      </plugin>
    </plugins>
  </build>


  <profiles>
    <!-- The it-tests profile when used will run all integration tests, these
      are junit test classes with names ending in "IT" -->
    <profile>
      <id>it-tests</id>
      <properties>
        <skipITTests>false</skipITTests>
      </properties>
    </profile>
    <!-- The ui-tests profile when used will run all user interface tests,
      these are testfx test where the java file names ending in "UI" -->
    <profile>
      <id>ui-tests</id>
      <properties>
        <skipITTests>false</skipITTests>
      </properties>
      <build>
        <plugins>
          <plugin>
            <artifactId>maven-failsafe-plugin</artifactId>
            <configuration>
              <includes>
                <include>**/*UI.java</include>
              </includes>
            </configuration>
          </plugin>
        </plugins>
      </build>
    </profile>
    <!-- The all-tests profile when used will run all integration and user
      interface tests -->
    <profile>
      <id>all-tests</id>
      <properties>
        <skipITTests>false</skipITTests>
      </properties>
      <build>
        <plugins>
          <plugin>
            <artifactId>maven-failsafe-plugin</artifactId>
            <configuration>
              <includes>
                <include>**/*UI.java</include>
                <include>**/*IT.java</include>
              </includes>
            </configuration>
          </plugin>
        </plugins>
      </build>
    </profile>
  <!-- a profile for generating javadocs and sources -->
  <profile>
    <id>docs</id>
    <build>
      <plugins>
        <plugin>
          <groupId>org.apache.maven.plugins</groupId>
          <artifactId>maven-javadoc-plugin</artifactId>
          <version>3.1.1</version>
          <executions>
            <execution>
              <id>attach-javadocs</id>
              <goals>
                <goal>jar</goal>
              </goals>
              <configuration>
                <!-- add this to disable checking -->
                <doclint>none</doclint>
                <source>11</source>
              </configuration>
            </execution>
          </executions>
        </plugin>
        <!-- Attach sources -->
        <plugin>
          <groupId>org.apache.maven.plugins</groupId>
          <artifactId>maven-source-plugin</artifactId>
          <executions>
            <execution>
              <id>attach-sources</id>
              <goals>
                <goal>jar</goal>
              </goals>
            </execution>
          </executions>
        </plugin>
      </plugins>
    </build>
  </profile>
  <!-- profile for and the website from the .rst files -->
  <profile>
    <id>sphinx</id>
    <build>
      <plugins>
          <plugin>
            <groupId>org.apache.maven.plugins</groupId>
            <artifactId>maven-site-plugin</artifactId>
            <version>3.7.1</version>
          </plugin>
          <plugin>
            <groupId>org.apache.maven.plugins</groupId>
            <artifactId>maven-project-info-reports-plugin</artifactId>
            <version>3.0.0</version>
          </plugin>          
          <!-- Generate the documentation for the Phoebus -->
          <plugin>
            <groupId>kr.motd.maven</groupId>
            <artifactId>sphinx-maven-plugin</artifactId>
            <version>2.6.0</version>
            <configuration>
              <sourceDirectory>${basedir}/docs/source</sourceDirectory>
              <outputDirectory>${basedir}/docs/build/html</outputDirectory>
            </configuration>
            <executions>
              <execution>
                <phase>package</phase>
                <goals>
                  <goal>generate</goal>
                </goals>
              </execution>
            </executions>
          </plugin>
        </plugins>
      </build>
    </profile>
    <!-- Profile for generating L10n status report. Execute mvn site -P l10n-status.
         The report will be located at target/site/l10n-status.html -->
    <profile>
      <id>l10n-status</id>
      <reporting>
        <plugins>
          <plugin>
            <groupId>org.codehaus.mojo</groupId>
            <artifactId>l10n-maven-plugin</artifactId>
            <version>1.0-alpha-2</version>
            <configuration>
              <aggregate>true</aggregate>
              <includes>**/messages*.properties</includes>
              <locales>
                <locale>de</locale>
                <locale>es</locale>
                <locale>fr</locale>
              </locales>
            </configuration>
          </plugin>
          <!-- Disable all other reports for performance -->
          <plugin>
            <groupId>org.apache.maven.plugins</groupId>
            <artifactId>maven-project-info-reports-plugin</artifactId>
            <version>3.0.0</version>
            <reportSets>
              <reportSet>
                <reports>
                </reports>
              </reportSet>
            </reportSets>
          </plugin>
        </plugins>
      </reporting>
    </profile>
    <!-- A profile for preparing and releasing phoebus.
     Please refer to http://maven.apache.org/maven-release/maven-release-plugin/index.html
      for the detailed description of the steps involved. -->
    <profile>
      <id>release</id>
      <build>
        <plugins>
          <plugin>
            <groupId>org.apache.maven.plugins</groupId>
            <artifactId>maven-release-plugin</artifactId>
            <version>2.5.3</version>
            <configuration>
              <preparationGoals>exec:exec</preparationGoals>
              <checkModificationExcludes>
                <checkModificationExclude>**/.project</checkModificationExclude>
                <checkModificationExclude>**/.classpath</checkModificationExclude>
                <checkModificationExclude>pom.xml</checkModificationExclude>
                <checkModificationExclude>**/phoebus-target/pom.xml</checkModificationExclude>
              </checkModificationExcludes>
            </configuration>
          </plugin>

          <plugin>
            <groupId>org.codehaus.mojo</groupId>
            <artifactId>exec-maven-plugin</artifactId>
            <version>1.6.0</version>
            <executions>
              <execution>
                <goals>
                  <goal>exec</goal>
                </goals>
              </execution>
            </executions>
            <configuration>
              <executable>hostname</executable>
            </configuration>
          </plugin>
        </plugins>
      </build>
    </profile>
  </profiles>

  <repositories>
    <!-- The Nexus snapshot repository hosting the latest diirt modules -->
    <repository>
      <id>sonatype-nexus-snapshots</id>
      <name>sonatype-nexus-snapshots</name>
      <url>https://oss.sonatype.org/content/repositories/snapshots</url>
    </repository>
  </repositories>

  <modules>
    <module>dependencies</module>
    <module>core</module>
    <module>app</module>
    <module>phoebus-product</module>
    <module>services</module>
  </modules>
</project><|MERGE_RESOLUTION|>--- conflicted
+++ resolved
@@ -25,15 +25,9 @@
   </distributionManagement>
 
   <properties>
-<<<<<<< HEAD
-    <epics.version>7.0.6</epics.version>
-    <vtype.version>1.0.3</vtype.version>
-    <openjfx.version>15</openjfx.version>
-=======
     <epics.version>7.0.7</epics.version>
     <vtype.version>1.0.4</vtype.version>
-    <openjfx.version>14</openjfx.version>
->>>>>>> e7cf29f6
+    <openjfx.version>15</openjfx.version>
     <jackson.version>2.10.1</jackson.version>
     <batik.version>1.12</batik.version>
     <mockito.version>2.23.4</mockito.version>
