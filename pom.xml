<project xmlns="http://maven.apache.org/POM/4.0.0" xmlns:xsi="http://www.w3.org/2001/XMLSchema-instance"
  xsi:schemaLocation="http://maven.apache.org/POM/4.0.0 http://maven.apache.org/xsd/maven-4.0.0.xsd">
  <modelVersion>4.0.0</modelVersion>
  <groupId>org.phoebus</groupId>
  <artifactId>parent</artifactId>
  <version>4.6.0-SNAPSHOT</version>
  <packaging>pom</packaging>
  <name>phoebus (parent)</name>

  <scm>
    <developerConnection>scm:git:https://github.com/kshroff/phoebus</developerConnection>
  </scm>

  <properties>
<<<<<<< HEAD
    <epics.version>7.0.4</epics.version>
    <vtype.version>1.0.1</vtype.version>
=======
    <epics.version>7.0.3-SNAPSHOT</epics.version>
    <vtype.version>1.0.1-SNAPSHOT</vtype.version>
    <openjfx.version>12.0.2</openjfx.version>
>>>>>>> 0433f108
    <!--<maven.repo.local>${project.build.directory}/.m2</maven.repo.local>-->
    <project.build.sourceEncoding>UTF-8</project.build.sourceEncoding>
    <project.reporting.outputEncoding>UTF-8</project.reporting.outputEncoding>
    <skipITTests>true</skipITTests>
  </properties>
  <build>
    <plugins>
      <plugin>
        <artifactId>maven-compiler-plugin</artifactId>
        <version>3.6.2</version>
        <configuration>
          <source>11</source>
          <target>11</target>
        </configuration>
      </plugin>
      <plugin>
        <groupId>org.apache.maven.plugins</groupId>
        <artifactId>maven-surefire-plugin</artifactId>
        <version>2.20</version>
      </plugin>
      <plugin>
        <groupId>org.apache.maven.plugins</groupId>
        <artifactId>maven-failsafe-plugin</artifactId>
        <version>2.22.0</version>
        <configuration>
          <skipITs>${skipITTests}</skipITs>
        </configuration>
        <executions>
          <execution>
            <goals>
              <goal>integration-test</goal>
              <goal>verify</goal>
            </goals>
          </execution>
        </executions>
      </plugin>
      <plugin>
<<<<<<< HEAD
        <groupId>org.apache.maven.plugins</groupId>
        <artifactId>maven-release-plugin</artifactId>
        <version>2.5.3</version>
=======
        <groupId>org.jacoco</groupId>
        <artifactId>jacoco-maven-plugin</artifactId>
        <version>0.8.4</version>
        <executions>
          <execution>
            <id>prepare-agent</id>
            <goals>
              <goal>prepare-agent</goal>
            </goals>
          </execution>
          <execution>
            <id>report</id>
            <goals>
              <goal>report</goal>
            </goals>
          </execution>
        </executions>
>>>>>>> 0433f108
      </plugin>
    </plugins>
    <!-- Scene Builder is limited to searching for Controllers only within the same folder, thus forcing us to use src/main/java for fxml files instead
      of /src/main/resources -->
    <resources>
      <resource>
        <directory>src/main/resources</directory>
      </resource>
      <resource>
        <directory>src/main/java</directory>
        <includes>
          <include>**/*.fxml</include>
        </includes>
      </resource>
    </resources>
    <testResources>
      <testResource>
        <directory>src/test/resources</directory>
      </testResource>
      <testResource>
        <directory>src/test/java</directory>
        <includes>
          <include>**/*.fxml</include>
        </includes>
      </testResource>
    </testResources>
  </build>


  <profiles>
    <!-- The it-tests profile when used will run all integration tests, these are junit test classes
    with names ending in "IT" -->
    <profile>
      <id>it-tests</id>
      <properties>
        <skipITTests>false</skipITTests>
      </properties>
    </profile>
    <!-- The ui-tests profile when used will run all user interface tests, these are testfx test
    where the java file names ending in "UI" -->
    <profile>
      <id>ui-tests</id>
      <properties>
        <skipITTests>false</skipITTests>
      </properties>
      <build>
        <plugins>
          <plugin>
            <artifactId>maven-failsafe-plugin</artifactId>
            <configuration>
              <includes>
                <include>**/*UI.java</include>
              </includes>
            </configuration>
          </plugin>
        </plugins>
      </build>
    </profile>
    <!-- The all-tests profile when used will run all integration and user interface tests -->
    <profile>
      <id>all-tests</id>
      <properties>
        <skipITTests>false</skipITTests>
      </properties>
      <build>
        <plugins>
          <plugin>
            <artifactId>maven-failsafe-plugin</artifactId>
            <configuration>
              <includes>
                <include>**/*UI.java</include>
                <include>**/*IT.java</include>
              </includes>
            </configuration>
          </plugin>
        </plugins>
      </build>
    </profile>
  </profiles>

  <repositories>
    <!-- The Nexus snapshot repository hosting the latest diirt modules -->
    <repository>
      <id>sonatype-nexus-snapshots</id>
      <name>sonatype-nexus-snapshots</name>
      <url>https://oss.sonatype.org/content/repositories/snapshots</url>
    </repository>
  </repositories>

  <modules>
    <module>dependencies</module>
    <module>core</module>
    <module>app</module>
    <module>phoebus-product</module>
    <module>services</module>
  </modules>
</project><|MERGE_RESOLUTION|>--- conflicted
+++ resolved
@@ -6,20 +6,15 @@
   <version>4.6.0-SNAPSHOT</version>
   <packaging>pom</packaging>
   <name>phoebus (parent)</name>
-
+  
   <scm>
     <developerConnection>scm:git:https://github.com/kshroff/phoebus</developerConnection>
   </scm>
 
   <properties>
-<<<<<<< HEAD
     <epics.version>7.0.4</epics.version>
     <vtype.version>1.0.1</vtype.version>
-=======
-    <epics.version>7.0.3-SNAPSHOT</epics.version>
-    <vtype.version>1.0.1-SNAPSHOT</vtype.version>
     <openjfx.version>12.0.2</openjfx.version>
->>>>>>> 0433f108
     <!--<maven.repo.local>${project.build.directory}/.m2</maven.repo.local>-->
     <project.build.sourceEncoding>UTF-8</project.build.sourceEncoding>
     <project.reporting.outputEncoding>UTF-8</project.reporting.outputEncoding>
@@ -31,8 +26,8 @@
         <artifactId>maven-compiler-plugin</artifactId>
         <version>3.6.2</version>
         <configuration>
-          <source>11</source>
-          <target>11</target>
+          <source>1.9</source>
+          <target>1.9</target>
         </configuration>
       </plugin>
       <plugin>
@@ -57,29 +52,9 @@
         </executions>
       </plugin>
       <plugin>
-<<<<<<< HEAD
         <groupId>org.apache.maven.plugins</groupId>
         <artifactId>maven-release-plugin</artifactId>
         <version>2.5.3</version>
-=======
-        <groupId>org.jacoco</groupId>
-        <artifactId>jacoco-maven-plugin</artifactId>
-        <version>0.8.4</version>
-        <executions>
-          <execution>
-            <id>prepare-agent</id>
-            <goals>
-              <goal>prepare-agent</goal>
-            </goals>
-          </execution>
-          <execution>
-            <id>report</id>
-            <goals>
-              <goal>report</goal>
-            </goals>
-          </execution>
-        </executions>
->>>>>>> 0433f108
       </plugin>
     </plugins>
     <!-- Scene Builder is limited to searching for Controllers only within the same folder, thus forcing us to use src/main/java for fxml files instead
