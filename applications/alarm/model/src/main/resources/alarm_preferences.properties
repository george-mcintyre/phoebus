# --------------------------------------
# Package org.phoebus.applications.alarm
# --------------------------------------

# Kafka Server host:port
server=localhost:9092

# Name of alarm tree root
config_name=Accelerator

# Timeout in seconds for initial PV connection
connection_timeout=30


## Area Panel 

# Item level for alarm area view:
# 1 - Root element
# 2 - Top-level "area" elements just below root
# 3 - Show all the items at level 3
alarm_area_level=2

# Number of columns in the alarm area view
alarm_area_column_count=3

# Gap between alarm area panel items
alarm_area_gap=5

# Font size for the alarm area view
alarm_area_font_size=15

# Limit for the number of context menu items.
# Separately applied to the number of 'guidance',
# 'display' and 'command' menu entries. 
alarm_menu_max_items=10

# Alarm table row limit
# If there are more rows, they're suppressed
alarm_table_max_rows=2500

# Directory used for executing commands
# May use Java system properties like this: $(prop_name)
<<<<<<< HEAD
command_directory=$(user.home)

# By default it will look for this file in the install location. "Locations.install()".
# File name can also be an absolute path like /some/path/auth.conf]
# and it may contain system properties like this: $(auth_dir)/my_settings.conf
#authorization_file=$(auth)
authorization_file=
#authorization_file=/usr/1es/authorizations.conf

# The threshold of messages that must accumulate before the annunciator begins to simply state: "There are X Alarm messages."
annunciator_threshold=3

# The number of messages the annunciator will retain before popping messages off the front of the message queue.
annunciator_retention_count=14
=======
command_directory=$(user.home)
>>>>>>> 3a6e6cbe
<|MERGE_RESOLUTION|>--- conflicted
+++ resolved
@@ -40,21 +40,10 @@
 
 # Directory used for executing commands
 # May use Java system properties like this: $(prop_name)
-<<<<<<< HEAD
 command_directory=$(user.home)
-
-# By default it will look for this file in the install location. "Locations.install()".
-# File name can also be an absolute path like /some/path/auth.conf]
-# and it may contain system properties like this: $(auth_dir)/my_settings.conf
-#authorization_file=$(auth)
-authorization_file=
-#authorization_file=/usr/1es/authorizations.conf
 
 # The threshold of messages that must accumulate before the annunciator begins to simply state: "There are X Alarm messages."
 annunciator_threshold=3
 
 # The number of messages the annunciator will retain before popping messages off the front of the message queue.
-annunciator_retention_count=14
-=======
-command_directory=$(user.home)
->>>>>>> 3a6e6cbe
+annunciator_retention_count=14