--- conflicted
+++ resolved
@@ -39,7 +39,6 @@
 import javafx.scene.Node;
 import javafx.scene.control.Alert;
 import javafx.scene.control.Alert.AlertType;
-import javafx.scene.control.TableView.TableViewSelectionModel;
 import javafx.scene.control.Button;
 import javafx.scene.control.CheckBox;
 import javafx.scene.control.ComboBox;
@@ -51,6 +50,7 @@
 import javafx.scene.control.TableCell;
 import javafx.scene.control.TableColumn;
 import javafx.scene.control.TableView;
+import javafx.scene.control.TableView.TableViewSelectionModel;
 import javafx.scene.control.TextField;
 import javafx.scene.control.Tooltip;
 import javafx.scene.control.cell.TextFieldTableCell;
@@ -212,7 +212,7 @@
                 final ComboBox<String> combo = new ComboBox<>();
                 combo.getItems().addAll(enumerated.getLabels());
                 combo.getSelectionModel().select(enumerated.getIndex());
-                
+
                 combo.setOnAction(event ->
                 {
                     // Need to write String, using the enum index
@@ -272,14 +272,10 @@
                 setText(value);
                 final TableItemProxy proxy = getTableView().getItems().get(getIndex());
                 if (proxy == TableItemProxy.NEW_ITEM)
-<<<<<<< HEAD
                 {
                     setEditable(false);
                     setStyle(null);
                 }
-=======
-                    setStyle(null);
->>>>>>> 54910a89
                 else
                 {
                     setEditable(proxy.item.isWritable());
@@ -354,7 +350,7 @@
             SelectionService.getInstance().setSelection("PV Table", pvs);
         };
         table_sel.getSelectedItems().addListener(sel_changed);
-        
+
         createTableColumns();
 
         table.setEditable(true);
@@ -433,17 +429,8 @@
             final Alert dialog = new Alert(AlertType.INFORMATION);
             dialog.setTitle("PV Information");
             dialog.setHeaderText("Details of PVs in marked table rows");
-<<<<<<< HEAD
-            dialog.setContentText(table.getSelectionModel()
-                                       .getSelectedItems()
-                                       .stream()
-                                       .filter(proxy -> proxy != TableItemProxy.NEW_ITEM  &&  ! proxy.item.isComment())
-                                       .map(proxy -> proxy.item.toString())
-                                       .collect(Collectors.joining("\n")));
-=======
             dialog.setContentText(getSelectedItems().map(proxy -> proxy.item.toString())
                                                     .collect(Collectors.joining("\n")));
->>>>>>> 54910a89
             dialog.getDialogPane().setPrefWidth(800.0);
             dialog.setResizable(true);
             dialog.showAndWait();
@@ -451,20 +438,14 @@
 
         final MenuItem save = createMenuItem(Messages.SnapshotSelection, "snapshot.png", event ->
         {
-            model.save(table.getSelectionModel()
-                            .getSelectedItems()
-                            .stream()
-                            .map(proxy -> proxy.item)
-                            .collect(Collectors.toList()));
+            model.save(getSelectedItems().map(proxy -> proxy.item)
+                                         .collect(Collectors.toList()));
         });
 
         final MenuItem restore = createMenuItem(Messages.RestoreSelection, "restore.png", event ->
         {
-            model.restore(table.getSelectionModel()
-                               .getSelectedItems()
-                               .stream()
-                               .map(proxy -> proxy.item)
-                               .collect(Collectors.toList()));
+            model.restore(getSelectedItems().map(proxy -> proxy.item)
+                                            .collect(Collectors.toList()));
         });
 
         final MenuItem add_row = createMenuItem(Messages.Insert, "add.gif", event ->
@@ -474,6 +455,7 @@
             if (selected.isEmpty())
                 return;
             final int last = table.getSelectionModel().getSelectedIndex();
+            // addItemAbove() handles proxy.item == null for the NEW_ITEM
             for (TableItemProxy proxy : selected)
                 model.addItemAbove(proxy.item, "# ");
             table.getSelectionModel().select(last);
@@ -483,8 +465,10 @@
         {
             // Copy selection as it will change
             final List<TableItemProxy> selected = new ArrayList<>(table.getSelectionModel().getSelectedItems());
+            // Don't remove the 'last' item
             for (TableItemProxy proxy : selected)
-                model.removeItem(proxy.item);
+                if (proxy != TableItemProxy.NEW_ITEM)
+                    model.removeItem(proxy.item);
         });
 
         final MenuItem tolerance = createMenuItem(Messages.Tolerance, "pvtable.png", event ->
