--- conflicted
+++ resolved
@@ -5,12 +5,6 @@
 # Sort snapshots in reverse order of created time. Last item comes first.
 sortSnapshotsTimeReversed=false
 
-<<<<<<< HEAD
-# In "Create/Add to a configuration" dialog, split savesets from folder and show them in ListView
-splitSaveset=false
-
-=======
->>>>>>> b724ec3e
 # Specify hierarchy parser class to enable TreeTableView in snapshot
 # Hierarchy parser class should be in ui/snapshot/hierarchyparser
 # RegexHierarchyParser is provided for convenience. Use , as separator for each regex pattern.
