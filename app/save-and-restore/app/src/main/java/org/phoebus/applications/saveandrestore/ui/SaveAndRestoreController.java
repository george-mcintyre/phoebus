/**
 * Copyright (C) 2019 European Spallation Source ERIC.
 * <p>
 * This program is free software; you can redistribute it and/or
 * modify it under the terms of the GNU General Public License
 * as published by the Free Software Foundation; either version 2
 * of the License, or (at your option) any later version.
 * <p>
 * This program is distributed in the hope that it will be useful,
 * but WITHOUT ANY WARRANTY; without even the implied warranty of
 * MERCHANTABILITY or FITNESS FOR A PARTICULAR PURPOSE.  See the
 * GNU General Public License for more details.
 * <p>
 * You should have received a copy of the GNU General Public License
 * along with this program; if not, write to the Free Software
 * Foundation, Inc., 59 Temple Place - Suite 330, Boston, MA  02111-1307, USA.
 */

package org.phoebus.applications.saveandrestore.ui;

import com.fasterxml.jackson.core.JsonProcessingException;
import com.fasterxml.jackson.core.type.TypeReference;
import com.fasterxml.jackson.databind.ObjectMapper;
import javafx.application.Platform;
import javafx.beans.property.SimpleBooleanProperty;
import javafx.beans.property.SimpleObjectProperty;
import javafx.beans.property.SimpleStringProperty;
import javafx.collections.FXCollections;
import javafx.collections.ObservableList;
import javafx.concurrent.Task;
import javafx.fxml.FXML;
import javafx.fxml.FXMLLoader;
import javafx.fxml.Initializable;
import javafx.scene.Scene;
import javafx.scene.control.Alert;
import javafx.scene.control.Alert.AlertType;
import javafx.scene.control.ButtonType;
import javafx.scene.control.ComboBox;
import javafx.scene.control.ContextMenu;
import javafx.scene.control.CustomMenuItem;
import javafx.scene.control.Label;
import javafx.scene.control.ListCell;
import javafx.scene.control.ListView;
import javafx.scene.control.MenuItem;
import javafx.scene.control.MultipleSelectionModel;
import javafx.scene.control.ProgressIndicator;
import javafx.scene.control.SelectionMode;
import javafx.scene.control.SplitPane;
import javafx.scene.control.Tab;
import javafx.scene.control.TabPane;
import javafx.scene.control.TextInputDialog;
import javafx.scene.control.TreeItem;
import javafx.scene.control.TreeView;
import javafx.scene.image.ImageView;
import javafx.scene.input.Clipboard;
import javafx.scene.input.ClipboardContent;
import javafx.scene.input.KeyCode;
import javafx.scene.input.KeyEvent;
import javafx.scene.input.TransferMode;
import javafx.stage.FileChooser;
import javafx.stage.Modality;
import javafx.stage.Stage;
import javafx.util.Callback;
import javafx.util.Pair;
import javafx.util.StringConverter;
import org.phoebus.applications.saveandrestore.DirectoryUtilities;
import org.phoebus.applications.saveandrestore.Messages;
import org.phoebus.applications.saveandrestore.Preferences;
import org.phoebus.applications.saveandrestore.SaveAndRestoreApplication;
import org.phoebus.applications.saveandrestore.filehandler.csv.CSVExporter;
import org.phoebus.applications.saveandrestore.filehandler.csv.CSVImporter;
import org.phoebus.applications.saveandrestore.model.Node;
import org.phoebus.applications.saveandrestore.model.NodeType;
import org.phoebus.applications.saveandrestore.model.Tag;
import org.phoebus.applications.saveandrestore.model.search.Filter;
import org.phoebus.applications.saveandrestore.model.search.SearchResult;
import org.phoebus.applications.saveandrestore.ui.configuration.ConfigurationTab;
<<<<<<< HEAD
import org.phoebus.applications.saveandrestore.ui.search.FilterManagementTab;
import org.phoebus.applications.saveandrestore.ui.search.SearchQueryManager;
import org.phoebus.applications.saveandrestore.ui.search.SearchQueryUtil;
import org.phoebus.applications.saveandrestore.ui.search.SearchQueryUtil.Keys;
import org.phoebus.applications.saveandrestore.ui.search.SearchTab;
import org.phoebus.applications.saveandrestore.ui.search.SearchWindowController;
=======
>>>>>>> 25b5e0fa
import org.phoebus.applications.saveandrestore.ui.snapshot.CompositeSnapshotTab;
import org.phoebus.applications.saveandrestore.ui.snapshot.SnapshotNewTagDialog;
import org.phoebus.applications.saveandrestore.ui.snapshot.SnapshotTab;
import org.phoebus.applications.saveandrestore.ui.snapshot.tag.TagUtil;
import org.phoebus.applications.saveandrestore.ui.snapshot.tag.TagWidget;
import org.phoebus.framework.autocomplete.ProposalService;
import org.phoebus.framework.jobs.JobManager;
import org.phoebus.framework.nls.NLS;
import org.phoebus.framework.persistence.Memento;
import org.phoebus.framework.preferences.PhoebusPreferenceService;
<<<<<<< HEAD
import org.phoebus.framework.preferences.PreferencesReader;
=======
>>>>>>> 25b5e0fa
import org.phoebus.ui.autocomplete.AutocompleteMenu;
import org.phoebus.ui.dialog.DialogHelper;
import org.phoebus.ui.dialog.ExceptionDetailsErrorDialog;
import org.phoebus.ui.javafx.ImageCache;

import javax.ws.rs.core.MultivaluedHashMap;
import javax.ws.rs.core.MultivaluedMap;
import java.io.File;
import java.io.IOException;
import java.net.URI;
import java.net.URL;
import java.text.MessageFormat;
import java.util.ArrayList;
import java.util.Collections;
import java.util.Comparator;
import java.util.Date;
import java.util.HashMap;
import java.util.List;
import java.util.Map;
import java.util.Optional;
import java.util.ResourceBundle;
import java.util.Stack;
import java.util.logging.Level;
import java.util.logging.Logger;
import java.util.stream.Collectors;

/**
 * Main controller for the save & restore UI. In particular, it handles the tree view and operations on it, e.g.
 * creating folders, configurations and launching the snapshot view.
 */
public class SaveAndRestoreController implements Initializable, NodeChangedListener, NodeAddedListener {

    @FXML
    protected TreeView<Node> treeView;

    @FXML
    protected TabPane tabPane;

    @FXML
    protected SplitPane splitPane;

    @FXML
    private ProgressIndicator progressIndicator;

    @FXML
    private Label noConnectionLabel;

    @FXML
    private ComboBox<Filter> filtersComboBox;

    protected SaveAndRestoreService saveAndRestoreService;

    private final ObjectMapper objectMapper = new ObjectMapper();

    protected ContextMenu folderContextMenu;
    protected ContextMenu configurationContextMenu;
    protected ContextMenu snapshotContextMenu;
    protected ContextMenu rootFolderContextMenu;
    protected ContextMenu compositeSnapshotContextMenu;

    protected SimpleStringProperty toggleGoldenMenuItemText = new SimpleStringProperty();
    protected SimpleObjectProperty<ImageView> toggleGoldenImageViewProperty = new SimpleObjectProperty<>();
    private final SimpleBooleanProperty multipleItemsSelected = new SimpleBooleanProperty(false);
    protected MultipleSelectionModel<TreeItem<Node>> browserSelectionModel;

    protected ImageView snapshotImageView = new ImageView(ImageRepository.SNAPSHOT);
    protected ImageView snapshotGoldenImageView = new ImageView(ImageRepository.GOLDEN_SNAPSHOT);

    private static final String TREE_STATE = "tree_state";

    protected static final Logger LOG = Logger.getLogger(SaveAndRestoreService.class.getName());

<<<<<<< HEAD
    protected PreferencesReader preferencesReader;
=======
    public static final Image folderIcon = ImageCache.getImage(SaveAndRestoreController.class, "/icons/save-and-restore/folder.png");
    public static final Image snapshotIcon = ImageCache.getImage(SaveAndRestoreController.class, "/icons/save-and-restore/snapshot.png");
    public static final Image snapshotGoldenIcon = ImageCache.getImage(SaveAndRestoreController.class, "/icons/save-and-restore/snapshot-golden.png");
>>>>>>> 25b5e0fa

    protected Stage searchWindow;
    protected TreeNodeComparator treeNodeComparator = new TreeNodeComparator();

    protected SimpleBooleanProperty disabledUi = new SimpleBooleanProperty(false);

    private final URI uri;

    /**
<<<<<<< HEAD
     * A {@link Filter} matching all {@link Node}s.
     */
    private Filter noFilter;

    private final ObservableList<Node> searchResultNodes = FXCollections.observableArrayList();

    /**
=======
>>>>>>> 25b5e0fa
     * @param uri If non-null, this is used to load a configuration or snapshot into the view.
     */
    public SaveAndRestoreController(URI uri) {
        this.uri = uri;
    }

    @Override
    public void initialize(URL url, ResourceBundle resourceBundle) {

        saveAndRestoreService = SaveAndRestoreService.getInstance();
        treeView.getSelectionModel().setSelectionMode(SelectionMode.MULTIPLE);
        browserSelectionModel = treeView.getSelectionModel();

<<<<<<< HEAD
        preferencesReader =
                new PreferencesReader(SaveAndRestoreApplication.class, "/save_and_restore_preferences.properties");
=======
        reconnectButton.setGraphic(ImageCache.getImageView(SaveAndRestoreApplication.class, "/icons/refresh.png"));
        reconnectButton.setTooltip(new Tooltip(Messages.buttonRefresh));

        ImageView searchButtonImageView = ImageCache.getImageView(SaveAndRestoreApplication.class, "/icons/sar-search.png");
        searchButtonImageView.setFitWidth(16);
        searchButtonImageView.setFitHeight(16);

        searchButton.setGraphic(searchButtonImageView);
        searchButton.setTooltip(new Tooltip(Messages.buttonSearch));
>>>>>>> 25b5e0fa

        folderContextMenu = new ContextMenuFolder(this, Preferences.enableCSVIO, multipleItemsSelected);
        folderContextMenu.setOnShowing(event -> multipleItemsSelected.set(browserSelectionModel.getSelectedItems().size() > 1));
        configurationContextMenu = new ContextMenuConfiguration(this, Preferences.enableCSVIO, multipleItemsSelected);
        configurationContextMenu.setOnShowing(event -> multipleItemsSelected.set(browserSelectionModel.getSelectedItems().size() > 1));

        rootFolderContextMenu = new ContextMenu();
        MenuItem newRootFolderMenuItem = new MenuItem(Messages.contextMenuNewFolder, new ImageView(ImageRepository.FOLDER));
        newRootFolderMenuItem.setOnAction(ae -> createNewFolder());
        rootFolderContextMenu.getItems().add(newRootFolderMenuItem);

        snapshotContextMenu = new ContextMenuSnapshot(this, Preferences.enableCSVIO,
                toggleGoldenMenuItemText, toggleGoldenImageViewProperty, multipleItemsSelected);

        compositeSnapshotContextMenu = new ContextMenuCompositeSnapshot(this, multipleItemsSelected);

        treeView.setEditable(true);

        treeView.setOnMouseClicked(me -> {
            TreeItem<Node> item = browserSelectionModel.getSelectedItem();
            if (item == null) {
                return;
            }
            if (item.getValue().getNodeType().equals(NodeType.SNAPSHOT)) {
                toggleGoldenMenuItemText.set(item.getValue().hasTag(Tag.GOLDEN) ? Messages.contextMenuRemoveGoldenTag : Messages.contextMenuTagAsGolden);
                toggleGoldenImageViewProperty.set(item.getValue().hasTag(Tag.GOLDEN) ? snapshotImageView : snapshotGoldenImageView);
            }
            // Check if a tab has already been opened for this node.
            boolean highlighted = highlightTab(item.getValue().getUniqueId());
            if (!highlighted && me.getClickCount() == 2) {
                nodeDoubleClicked(item.getValue());
            }
        });

        treeView.setShowRoot(true);

        saveAndRestoreService.addNodeChangeListener(this);
        saveAndRestoreService.addNodeAddedListener(this);

        treeView.setCellFactory(p -> new BrowserTreeCell(folderContextMenu,
                configurationContextMenu, snapshotContextMenu, rootFolderContextMenu, compositeSnapshotContextMenu,
                this));

        progressIndicator.visibleProperty().bind(disabledUi);
        disabledUi.addListener((observable, oldValue, newValue) -> treeView.setDisable(newValue));

        noFilter = new Filter();
        noFilter.setName(Messages.noFilter);
        noFilter.setQueryString("");
        filtersComboBox.setCellFactory(new Callback<>() {
            @Override
            public ListCell<org.phoebus.applications.saveandrestore.model.search.Filter> call(ListView<org.phoebus.applications.saveandrestore.model.search.Filter> param) {
                return new ListCell<>() {
                    @Override
                    public void updateItem(org.phoebus.applications.saveandrestore.model.search.Filter item,
                                           boolean empty) {
                        super.updateItem(item, empty);
                        if (!empty && item != null) {
                            setText(item.getName());
                        }
                    }
                };
            }
        });

        filtersComboBox.setConverter(
                new StringConverter<>() {
                    @Override
                    public String toString(Filter filter) {
                        if (filter == null) {
                            return "";
                        } else {
                            return filter.getName();
                        }
                    }

                    @Override
                    public Filter fromString(String s) {
                        return null;
                    }
                });

        filtersComboBox.valueProperty().addListener((observable, oldValue, newValue) -> {
            if (newValue != null && !newValue.equals(oldValue)) {
                applyFilter(newValue);
            }
        });

        loadFilters();
        loadTreeData();
    }

    /**
     * Loads the data for the tree root as provided (persisted) by the current
     * {@link org.phoebus.applications.saveandrestore.SaveAndRestoreClient}.
     */
    @FXML
    public void loadTreeData() {

        Task<TreeItem<Node>> loadRootNode = new Task<>() {
            @Override
            protected TreeItem<Node> call() {
                Node rootNode = saveAndRestoreService.getRootNode();
                TreeItem<Node> rootItem = createTreeItem(rootNode);
                List<String> savedTreeViewStructure = getSavedTreeStructure();
                // Check if there is a save tree structure. Also check that the first node id (=tree root)
                // has the same unique id as the actual root node retrieved from the remote service. This check
                // is needed to handle the case when the client connects to a different save-and-restore service.
                if (savedTreeViewStructure != null && savedTreeViewStructure.get(0).equals(rootNode.getUniqueId())) {
                    HashMap<String, List<TreeItem<Node>>> childNodesMap = new HashMap<>();
                    savedTreeViewStructure.forEach(s -> {
                        List<Node> childNodes = saveAndRestoreService.getChildNodes(Node.builder().uniqueId(s).build());
                        if (childNodes != null) { // This may be the case if the tree structure was modified outside of the UI
                            List<TreeItem<Node>> childItems = childNodes.stream().map(n -> createTreeItem(n)).sorted(treeNodeComparator).collect(Collectors.toList());
                            childNodesMap.put(s, childItems);
                        }
                    });
                    setChildItems(childNodesMap, rootItem);
                } else {
                    List<Node> childNodes = saveAndRestoreService.getChildNodes(rootItem.getValue());
                    List<TreeItem<Node>> childItems = childNodes.stream().map(n -> createTreeItem(n)).sorted(treeNodeComparator).collect(Collectors.toList());
                    rootItem.getChildren().addAll(childItems);
                }

                return rootItem;
            }

            @Override
            public void succeeded() {
                noConnectionLabel.visibleProperty().set(false);
                TreeItem<Node> rootItem = getValue();
                treeView.setRoot(rootItem);
                restoreTreeState();
                openResource(uri);
            }

            @Override
            public void failed() {
                noConnectionLabel.visibleProperty().set(true);
            }
        };

        new Thread(loadRootNode).start();
    }

    private List<String> getSavedTreeStructure() {
        String savedTreeState = PhoebusPreferenceService.userNodeForClass(SaveAndRestoreApplication.class).get(TREE_STATE, null);
        if (savedTreeState == null) {
            return null;
        }
        try {
            return objectMapper.readValue(savedTreeState, new TypeReference<>() {
            });
        } catch (IOException e) {
            LOG.log(Level.WARNING, "Unable to obtain tree node data from service", e);
            return null;
        }
    }

    /**
     * Expands the specified node by clearing its list of child nodes and then fetching the
     * list of child nodes from the service. This is typically applied if one wishes to
     * refresh a node as a consequence of structural changes (e.g. node deleted).
     *
     * @param targetItem {@link TreeItem<Node>} on which the operation is performed.
     */
    protected void expandTreeNode(TreeItem<Node> targetItem) {
        targetItem.getChildren().clear();
        List<Node> childNodes = saveAndRestoreService.getChildNodes(targetItem.getValue());
        Collections.sort(childNodes);
        targetItem.getChildren().addAll(childNodes.stream().map(this::createTreeItem).collect(Collectors.toList()));
        targetItem.getChildren().sort(treeNodeComparator);
        targetItem.setExpanded(true);
    }

    /**
     * Deletion of tree nodes when multiple nodes are selected is allowed only if all of the
     * selected nodes have the same parent node. This method checks the parent node(s) of
     * the selected nodes accordingly.
     *
     * @param selectedItems The selected tree nodes.
     * @return <code>true</code> if all selected nodes have the same parent node, <code>false</code> otherwise.
     */
    private boolean isDeletionPossible(ObservableList<TreeItem<Node>> selectedItems) {
        Node parentNode = selectedItems.get(0).getParent().getValue();
        for (TreeItem<Node> treeItem : selectedItems) {
            if (!treeItem.getParent().getValue().getUniqueId().equals(parentNode.getUniqueId())) {
                return false;
            }
        }
        return true;
    }

    /**
     * Action when user requests comparison between an opened snapshot and a snapshot item selected from
     * the tree view.
     */
    protected void comapreSnapshot() {
        compareSnapshot(browserSelectionModel.getSelectedItems().get(0).getValue());
    }

    /**
     * Action when user requests comparison between an opened snapshot and the specifies snapshot {@link Node}
     *
     * @param node The snapshot used in the comparison.
     */
    protected void compareSnapshot(Node node) {
        try {
            SnapshotTab currentTab = (SnapshotTab) tabPane.getSelectionModel().getSelectedItem();
            if (currentTab == null) {
                return;
            }
            currentTab.addSnapshot(node);
        } catch (Exception e) {
            LOG.log(Level.WARNING, "Failed to compare snapshot", e);
        }
    }

    /**
     * Toggles the "golden" property of a snapshot as selected from the tree view.
     */
    protected void toggleGoldenProperty() {
        toggleGoldenProperty(browserSelectionModel.getSelectedItems().get(0).getValue());
    }

    /**
     * Toggles the "golden" property of the specified snapshot {@link Node}
     *
     * @param node The snapshot {@link Node} on which to toggle the "golden" property.
     */
    protected void toggleGoldenProperty(Node node) {
        try {
            Node updatedNode = saveAndRestoreService.tagSnapshotAsGolden(node,
                    !node.hasTag(Tag.GOLDEN));
            browserSelectionModel.getSelectedItems().get(0).setValue(updatedNode);
        } catch (Exception e) {
            LOG.log(Level.WARNING, "Failed to toggle golden property", e);
        }
    }

    /**
     * Deletes selected snapshots.
     */
    protected void deleteSnapshots() {
        deleteNodes(browserSelectionModel.getSelectedItems());
    }

    /**
     * Deletes the tree items selected in the tree view.
     */
    protected void deleteNodes() {
        deleteNodes(browserSelectionModel.getSelectedItems());
    }

    /**
     * Deletes the specified tree nodes from the tree view.
     *
     * @param selectedItems List of nodes to delete.
     */
    private void deleteNodes(ObservableList<TreeItem<Node>> selectedItems) {
        if (!isDeletionPossible(selectedItems)) {
            Alert alert = new Alert(AlertType.INFORMATION);
            alert.setTitle(Messages.promptDeleteSelectedTitle);
            alert.setHeaderText(Messages.deletionNotAllowedHeader);
            alert.setContentText(Messages.deletionNotAllowed);
            alert.showAndWait();
            return;
        }

        Alert alert = new Alert(AlertType.CONFIRMATION);
        alert.setTitle(Messages.promptDeleteSelectedTitle);
        alert.setHeaderText(Messages.promptDeleteSelectedHeader);
        alert.setContentText(Messages.promptDeleteSelectedContent);
        alert.getDialogPane().addEventFilter(KeyEvent.ANY, event -> {
            if (event.getCode().equals(KeyCode.ENTER) || event.getCode().equals(KeyCode.SPACE)) {
                event.consume();
            }
        });
        Optional<ButtonType> result = alert.showAndWait();
        if (result.isPresent() && result.get().equals(ButtonType.OK)) {
            deleteTreeItems(selectedItems);
        }
    }

    private void deleteTreeItems(ObservableList<TreeItem<Node>> items) {
        TreeItem<Node> parent = items.get(0).getParent();
        disabledUi.set(true);
        List<String> nodeIds =
                items.stream().map(item -> item.getValue().getUniqueId()).collect(Collectors.toList());
        JobManager.schedule("Delete nodes", monitor -> {
            try {
                saveAndRestoreService.deleteNodes(nodeIds);
            } catch (Exception e) {
                ExceptionDetailsErrorDialog.openError(Messages.errorGeneric,
                        MessageFormat.format(Messages.errorDeleteNodeFailed, items.get(0).getValue().getName()),
                        e);
                disabledUi.set(false);
                return;
            }

            Platform.runLater(() -> {
                List<Tab> tabsToRemove = new ArrayList<>();
                List<Tab> visibleTabs = tabPane.getTabs();
                for (Tab tab : visibleTabs) {
                    for (TreeItem<Node> treeItem : items) {
                        if (tab.getId().equals(treeItem.getValue().getUniqueId())) {
                            tabsToRemove.add(tab);
                            tab.getOnCloseRequest().handle(null);
                        }
                    }
                }
                disabledUi.set(false);
                tabPane.getTabs().removeAll(tabsToRemove);
                parent.getChildren().removeAll(items);
            });
        });
    }

    /**
     * Opens a new snapshot view tab associated with the selected configuration.
     */
    protected void openConfigurationForSnapshot() {
        TreeItem<Node> treeItem = browserSelectionModel.getSelectedItems().get(0);
        SnapshotTab tab = new SnapshotTab(treeItem.getValue(), saveAndRestoreService);
        tab.newSnapshot(treeItem.getValue());

        tabPane.getTabs().add(tab);
        tabPane.getSelectionModel().select(tab);
    }

<<<<<<< HEAD
    protected void openCompositeSnapshotForRestore() {
=======
    protected void openCompositeSnapshotForRestore(){
>>>>>>> 25b5e0fa
        TreeItem<Node> treeItem = browserSelectionModel.getSelectedItems().get(0);
        SnapshotTab tab = new SnapshotTab(treeItem.getValue(), saveAndRestoreService);
        tab.loadSnapshot(treeItem.getValue());

        tabPane.getTabs().add(tab);
        tabPane.getSelectionModel().select(tab);
    }

<<<<<<< HEAD
    public void openSearchWindow() {
        Optional<Tab> searchTabOptional = tabPane.getTabs().stream().filter(t -> t.getId().equals(SearchTab.SEARCH_TAB_ID)).findFirst();
        if (searchTabOptional.isPresent()) {
            tabPane.getSelectionModel().select(searchTabOptional.get());
        } else {
            SearchTab searchTab = new SearchTab(this);
            tabPane.getTabs().add(0, searchTab);
            tabPane.getSelectionModel().select(searchTab);
        }
    }

=======
>>>>>>> 25b5e0fa
    /**
     * Creates a new folder {@link Node}.
     */
    protected void createNewFolder() {
        createNewFolder(browserSelectionModel.getSelectedItems().get(0));
    }

    /**
     * Creates a new folder {@link Node} in the specified parent.
     *
     * @param parentTreeItem The tree node to which a new folder is added.
     */
    protected void createNewFolder(TreeItem<Node> parentTreeItem) {
        List<String> existingFolderNames =
                parentTreeItem.getChildren().stream()
                        .filter(item -> item.getValue().getNodeType().equals(NodeType.FOLDER))
                        .map(item -> item.getValue().getName())
                        .collect(Collectors.toList());

        TextInputDialog dialog = new TextInputDialog();
        dialog.setTitle(Messages.contextMenuNewFolder);
        dialog.setContentText(Messages.promptNewFolder);
        dialog.setHeaderText(null);
        dialog.getDialogPane().lookupButton(ButtonType.OK).setDisable(true);

        dialog.getEditor().textProperty().addListener((observable, oldValue, newValue) -> {
            String value = newValue.trim();
            dialog.getDialogPane().lookupButton(ButtonType.OK)
                    .setDisable(existingFolderNames.contains(value) || value.isEmpty());
        });

        Optional<String> result = dialog.showAndWait();

        if (result.isPresent()) {
            Node newFolderNode = Node.builder()
                    .name(result.get())
                    .build();
            Task<Void> task = new Task<>() {
                @Override
                protected Void call() throws Exception {
                    saveAndRestoreService
                            .createNode(parentTreeItem.getValue().getUniqueId(), newFolderNode);
                    return null;
                }

                @Override
                public void failed() {
                    expandTreeNode(parentTreeItem.getParent());
                    ExceptionDetailsErrorDialog.openError(Messages.errorGeneric,
                            Messages.errorCreateFolderFailed, null);
                }
            };

            new Thread(task).start();
        }
    }

    public void nodeDoubleClicked() {
        nodeDoubleClicked(treeView.getSelectionModel().getSelectedItem().getValue());
    }

    /**
     * Handles double click on the specified tree node. Actual action depends on the {@link Node} type.
     *
     * @param node The double click source
     */
    public void nodeDoubleClicked(Node node) {

        Tab tab;

        switch (node.getNodeType()) {
            case CONFIGURATION:
                tab = new ConfigurationTab();
<<<<<<< HEAD
                ((ConfigurationTab) tab).editConfiguration(node);
=======
                ((ConfigurationTab)tab).editConfiguration(node);
>>>>>>> 25b5e0fa
                break;
            case SNAPSHOT:
                tab = new SnapshotTab(node, saveAndRestoreService);
                ((SnapshotTab) tab).loadSnapshot(node);
                break;
            case COMPOSITE_SNAPSHOT:
                tab = new CompositeSnapshotTab(this);
<<<<<<< HEAD
                ((CompositeSnapshotTab) tab).editCompositeSnapshot(node);
=======
                ((CompositeSnapshotTab)tab).editCompositeSnapshot(node);
>>>>>>> 25b5e0fa
                break;
            case FOLDER:
            default:
                return;
        }

        tabPane.getTabs().add(tab);
        tabPane.getSelectionModel().select(tab);
    }

    private void launchTabForNewConfiguration(Node parentNode) {
        ConfigurationTab tab = new ConfigurationTab();
        tab.configureForNewConfiguration(parentNode);
        tabPane.getTabs().add(tab);
        tabPane.getSelectionModel().select(tab);
    }

<<<<<<< HEAD
    private void launchTabForNewCompositeSnapshot(Node parentNode) {
=======
    private void launchTabForNewCompositeSnapshot(Node parentNode){
>>>>>>> 25b5e0fa
        CompositeSnapshotTab tab = new CompositeSnapshotTab(this);
        tab.configureForNewCompositeSnapshot(parentNode);
        tabPane.getTabs().add(tab);
        tabPane.getSelectionModel().select(tab);
    }

<<<<<<< HEAD
    private boolean highlightTab(String id) {
=======
    private boolean highlightTab(String id){
>>>>>>> 25b5e0fa
        for (Tab tab : tabPane.getTabs()) {
            if (tab.getId() != null && tab.getId().equals(id)) {
                tabPane.getSelectionModel().select(tab);
                return true;
            }
        }
        return false;
    }

    /**
     * Creates a new configuration in the selected tree node.
     */
    protected void createNewConfiguration() {
        launchTabForNewConfiguration(browserSelectionModel.getSelectedItems().get(0).getValue());
    }

<<<<<<< HEAD
    protected void createNewCompositeSnapshot() {
=======
    protected void createNewCompositeSnapshot(){
>>>>>>> 25b5e0fa
        launchTabForNewCompositeSnapshot(browserSelectionModel.getSelectedItems().get(0).getValue());
    }

    /**
     * Renames a node through the service and its underlying data provider.
     * If there is a problem in the call to the remote JMasar service,
     * the user is shown a suitable error dialog and the name of the node is restored.
     */
    protected void renameNode() {
        TreeItem<Node> node = browserSelectionModel.getSelectedItems().get(0);
        List<String> existingSiblingNodes =
                node.getParent().getChildren().stream()
                        .filter(item -> item.getValue().getNodeType().equals(node.getValue().getNodeType()))
                        .map(item -> item.getValue().getName())
                        .collect(Collectors.toList());
        renameNode(node.getValue(), existingSiblingNodes);
    }

    protected void copyUniqueNodeIdToClipboard() {
        Node node = browserSelectionModel.getSelectedItem().getValue();
        ClipboardContent content = new ClipboardContent();
        content.putString(node.getUniqueId());
        Clipboard.getSystemClipboard().setContent(content);
    }

    /**
     * Renames the selected node. A check is made to ensure that user cannot specify a name
     * that is the same as any of its sibling nodes if they are of the same {@link Node} type.
     *
     * @param node                 The node to rename
     * @param existingSiblingNodes List of sibling nodes
     */
    public void renameNode(Node node, List<String> existingSiblingNodes) {
        TextInputDialog dialog = new TextInputDialog();
        dialog.setTitle(Messages.promptRenameNodeTitle);
        dialog.setContentText(Messages.promptRenameNodeContent);
        dialog.setHeaderText(null);
        dialog.getDialogPane().lookupButton(ButtonType.OK).setDisable(true);
        dialog.getEditor().textProperty().setValue(node.getName());

        dialog.getEditor().textProperty().addListener((observable, oldValue, newValue) -> {
            String value = newValue.trim();
            dialog.getDialogPane().lookupButton(ButtonType.OK)
                    .setDisable(existingSiblingNodes.contains(value) || value.isEmpty());
        });

        Optional<String> result = dialog.showAndWait();

        if (result.isPresent()) {
            node.setName(result.get());
            try {
                saveAndRestoreService.updateNode(node);
            } catch (Exception e) {
                Alert alert = new Alert(AlertType.ERROR);
                alert.setTitle(Messages.errorActionFailed);
                alert.setHeaderText(e.getMessage());
                alert.showAndWait();
            }
        }
    }

    /**
     * Utility method to create a {@link TreeItem<Node>} object.
     *
     * @param node The {@link Node} object for the {@link TreeItem}.
     * @return The new {@link TreeItem}.
     */
    protected TreeItem<Node> createTreeItem(final Node node) {
        return new TreeItem<>(node) {
            @Override
            public boolean isLeaf() {
                return node.getNodeType().equals(NodeType.SNAPSHOT) || node.getNodeType().equals(NodeType.COMPOSITE_SNAPSHOT);
            }
        };
    }

    /**
     * Handles callback in order to update the tree view when a {@link Node} has changed.
     *
     * @param node The updated node.
     */
    @Override
    public void nodeChanged(Node node) {
        // Find the node that has changed
        TreeItem<Node> nodeSubjectToUpdate = recursiveSearch(node.getUniqueId(), treeView.getRoot());
        if (nodeSubjectToUpdate == null) {
            return;
        }
        nodeSubjectToUpdate.setValue(node);
        // Folder and configuration node changes may include structure changes, so expand to force update.
        if (nodeSubjectToUpdate.getValue().getNodeType().equals(NodeType.FOLDER) ||
                nodeSubjectToUpdate.getValue().getNodeType().equals(NodeType.CONFIGURATION)) {
            if (nodeSubjectToUpdate.getParent() != null) { // null means root folder as it has no parent
                nodeSubjectToUpdate.getParent().getChildren().sort(treeNodeComparator);
            }
            expandTreeNode(nodeSubjectToUpdate);
        }
    }

    /**
     * Handles callback in order to update the tree view when a {@link Node} has been added, e.g. when
     * a snapshot is saved.
     *
     * @param parentNode Parent of the new {@link Node}
     * @param newNodes   The list of new {@link Node}s
     */
    @Override
    public void nodesAdded(Node parentNode, List<Node> newNodes) {
        // Find the parent to which the new node is to be added
        TreeItem<Node> parentTreeItem = recursiveSearch(parentNode.getUniqueId(), treeView.getRoot());
        if (parentTreeItem == null) {
            return;
        }
        expandTreeNode(parentTreeItem);
    }

    /**
     * Utility method used to find the {@link TreeItem} corresponding to the specified {@link Node}'s id.
     *
     * @param nodeIdToLocate The unique string identifying the {@link Node}
     * @param node           The {@link TreeItem} from which to start the search
     * @return The located {@link TreeItem}, or <code>null</code> if not found.
     */
    protected TreeItem<Node> recursiveSearch(String nodeIdToLocate, TreeItem<Node> node) {
        if (node.getValue().getUniqueId().equals(nodeIdToLocate))
            return node;
        List<TreeItem<Node>> childNodes = node.getChildren();
        TreeItem<Node> result = null;
        for (int i = 0; result == null && i < childNodes.size(); i++) {
            result = recursiveSearch(nodeIdToLocate, childNodes.get(i));
        }
        return result;
    }

    /**
     * Saves the tree state and currently selected filter.
     *
     * @param memento The {@link Memento} in which to save the state.
     */
    public void save(final Memento memento) {
        saveTreeState();
        SearchQueryManager.getInstance().save();
        memento.setNumber("POS", splitPane.getDividers().get(0).getPosition());
        memento.setString("filter", filtersComboBox.getSelectionModel().getSelectedItem().getName());
    }

    /**
     * Restores the divider position from {@link Memento}, applies saved filter.
     *
     * @param memento The persisted (or empty) {@link Memento}.
     */
    public void restore(final Memento memento) {
        memento.getNumber("POS").ifPresent(pos -> splitPane.setDividerPositions(pos.doubleValue()));
        memento.getString("filter").ifPresent(name -> {
            Optional<Filter> f = filtersComboBox.getItems().stream().filter(filter -> filter.getName().equals(name)).findFirst();
            f.ifPresent(filter -> filtersComboBox.getSelectionModel().select(filter));
        });
    }

    public void locateNode(Stack<Node> nodeStack) {
        TreeItem<Node> parentTreeItem = treeView.getRoot();

        while (nodeStack.size() > 0) {
            Node currentNode = nodeStack.pop();
            TreeItem<Node> currentTreeItem = recursiveSearch(currentNode.getUniqueId(), parentTreeItem);
            currentTreeItem.setExpanded(true);
            parentTreeItem = currentTreeItem;
        }

        browserSelectionModel.clearSelection();
        browserSelectionModel.select(parentTreeItem);
        treeView.scrollTo(browserSelectionModel.getSelectedIndex());
    }

    /**
     * Persists the tree view state
     */
    private void saveTreeState() {
        if (treeView.getRoot() == null) {
            return;
        }
        List<String> expandedNodes = new ArrayList<>();
        findExpandedNodes(expandedNodes, treeView.getRoot());
        if (expandedNodes.isEmpty()) {
            return;
        }
        try {
            PhoebusPreferenceService.userNodeForClass(SaveAndRestoreApplication.class).put(TREE_STATE, objectMapper.writeValueAsString(expandedNodes));
        } catch (JsonProcessingException e) {
            LOG.log(Level.WARNING, "Failed to persist tree state");
        }
    }

    /**
     * Locates expanded nodes recursively and adds them to <code>expandedNodes</code>
     *
     * @param expandedNodes The {@link List} holding expanded nodes.
     * @param treeItem      The {@link TreeItem} in which to look for expanded {@link TreeItem}s (nodes).
     */
    private void findExpandedNodes(List<String> expandedNodes, TreeItem<Node> treeItem) {
        if (treeItem.expandedProperty().get() && !treeItem.getChildren().isEmpty()) {
            expandedNodes.add(treeItem.getValue().getUniqueId());
            treeItem.getChildren().forEach(ti -> findExpandedNodes(expandedNodes, ti));
        }
    }

    /**
     * Loops through the the tree view model and expands all nodes that have a non-empty children
     * list. The tree view at this point has already been updated with data from the backend.
     */
    protected void restoreTreeState() {
        expandNodes(treeView.getRoot());

        // Must be added here, after nodes have been expanded. Adding the event handler
        // before expansion of nodes will break the expected behavior when restoring the tree state.
        treeView.getRoot().addEventHandler(TreeItem.<Node>branchExpandedEvent(), e -> expandTreeNode(e.getTreeItem()));
    }

    private void setChildItems(HashMap<String, List<TreeItem<Node>>> allItems, TreeItem<Node> parentItem) {
        if (allItems.containsKey(parentItem.getValue().getUniqueId())) {
            List<TreeItem<Node>> childItems = allItems.get(parentItem.getValue().getUniqueId());
            parentItem.getChildren().setAll(childItems);
            parentItem.getChildren().sort(treeNodeComparator);
            childItems.forEach(ci -> setChildItems(allItems, ci));
        }
    }

    /**
     * Expands all nodes recursively starting from the specified node. Note that this
     * method operates only on the items already present in the {@link TreeView}, i.e.
     * no data is retrieved from the service.
     *
     * @param parentNode {@link TreeItem<Node>} from which to start the operation.
     */
    protected void expandNodes(TreeItem<Node> parentNode) {
        if (!parentNode.getChildren().isEmpty()) {
            parentNode.setExpanded(true);
            parentNode.getChildren().forEach(this::expandNodes);
        }
    }

    /**
     * Utility class for the purpose of sorting {@link TreeItem}s. For snapshot {@link Node}s the created date
     * is used for comparison, while folder and configuration {@link Node}s are compared by name.
     * See {@link Node#compareTo(Node)}.
     */
    protected static class TreeNodeComparator implements Comparator<TreeItem<Node>> {
        @Override
        public int compare(TreeItem<Node> t1, TreeItem<Node> t2) {
            if (t1.getValue().getNodeType().equals(NodeType.SNAPSHOT) && t2.getValue().getNodeType().equals(NodeType.SNAPSHOT)) {
                return (Preferences.sortSnapshotsTimeReversed ? -1 : 1) * t1.getValue().getCreated().compareTo(t2.getValue().getCreated());
            }
            return t1.getValue().compareTo(t2.getValue());
        }
    }

    /**
     * Tag comparator using the tags' created date.
     */
    protected static class TagComparator implements Comparator<Tag> {
        @Override
        public int compare(Tag tag1, Tag tag2) {
            return -tag1.getCreated().compareTo(tag2.getCreated());
        }
    }

    /**
     * Self explanatory
     */
    protected void legacyOpenSearchWindow() {
        try {
            if (searchWindow == null) {
                final ResourceBundle bundle = NLS.getMessages(SaveAndRestoreApplication.class);

                FXMLLoader loader = new FXMLLoader();
                loader.setLocation(SaveAndRestoreController.class.getResource("search/SearchWindow.fxml"));
                loader.setResources(bundle);
                searchWindow = new Stage();
                searchWindow.getIcons().add(ImageCache.getImage(ImageCache.class, "/icons/logo.png"));
                searchWindow.setTitle(Messages.searchWindowLabel);
                searchWindow.initModality(Modality.WINDOW_MODAL);
                searchWindow.setScene(new Scene(loader.load()));
                ((SearchWindowController) loader.getController()).setCallerController(this);
                searchWindow.setOnCloseRequest(action -> searchWindow = null);
                searchWindow.show();
            } else {
                searchWindow.requestFocus();
            }
        } catch (Exception e) {
            LOG.log(Level.WARNING, "Failed to load fxml for search window", e);
        }
    }

    /**
     * Self explanatory
     */
    public void closeTagSearchWindow() {
        if (searchWindow != null) {
            searchWindow.close();
        }
    }

    /**
     * Imports a configuration to a folder {@link Node} from file.
     */
    protected void importConfiguration() {
        Node node = browserSelectionModel.getSelectedItems().get(0).getValue();
        try {
            FileChooser fileChooser = new FileChooser();
            fileChooser.setTitle(Messages.importConfigurationLabel);
            fileChooser.getExtensionFilters().add(new FileChooser.ExtensionFilter("Supported file formats (CSV, SNP)", "*.csv", "*.bms"));
            File file = fileChooser.showOpenDialog(splitPane.getScene().getWindow());
            if (file != null) {
                CSVImporter.importFile(node, file);
            }
        } catch (Exception e) {
            LOG.log(Level.WARNING, "CSV import failed", e);
        }
    }

    /**
     * Exports a configuration to file.
     */
    protected void exportConfiguration() {
        Node node = browserSelectionModel.getSelectedItems().get(0).getValue();
        try {
            FileChooser fileChooser = new FileChooser();
            fileChooser.setTitle(Messages.exportConfigurationLabel);
            fileChooser.getExtensionFilters().add(new FileChooser.ExtensionFilter("CSV (BMS compatible)", "*.csv"));
            fileChooser.setInitialFileName(browserSelectionModel.getSelectedItems().get(0).getValue().getName());
            File file = fileChooser.showSaveDialog(splitPane.getScene().getWindow());
            if (file != null) {
                if (!file.getAbsolutePath().toLowerCase().endsWith("csv")) {
                    file = new File(file.getAbsolutePath() + ".csv");
                }

                CSVExporter.export(node, file.getAbsolutePath());
            }
        } catch (Exception e) {
            LOG.log(Level.WARNING, "Configuration export failed", e);
        }
    }

    /**
     * Imports a snapshot from file to a configuration. Contents must match the PV list of the selected configuration.
     */
    protected void importSnapshot() {
        Node node = browserSelectionModel.getSelectedItems().get(0).getValue();
        try {
            FileChooser fileChooser = new FileChooser();
            fileChooser.setTitle(Messages.importSnapshotLabel);
            fileChooser.getExtensionFilters().add(new FileChooser.ExtensionFilter("Supported file formats (CSV, SNP)", "*.csv", "*.snp"));
            File file = fileChooser.showOpenDialog(splitPane.getScene().getWindow());
            if (file != null) {
                CSVImporter.importFile(node, file);
            }
        } catch (Exception e) {
            LOG.log(Level.WARNING, "SnapshotData import failed", e);
        }
    }

    /**
     * Exports a snapshot to file from selected snapshot node.
     */
    protected void exportSnapshot() {
        exportSnapshot(browserSelectionModel.getSelectedItems().get(0).getValue());
    }

    /**
     * Exports the specified snapshot node
     *
     * @param node The snapshot {@link Node} to export.
     */
    public void exportSnapshot(Node node) {
        try {
            FileChooser fileChooser = new FileChooser();
            fileChooser.setTitle(Messages.exportSnapshotLabel);
            fileChooser.getExtensionFilters().add(new FileChooser.ExtensionFilter("CSV (SNP compatible)", "*.csv"));
            fileChooser.setInitialFileName(browserSelectionModel.getSelectedItems().get(0).getValue().getName());
            File file = fileChooser.showSaveDialog(splitPane.getScene().getWindow());
            if (file != null) {
                if (!file.getAbsolutePath().toLowerCase().endsWith("csv")) {
                    file = new File(file.getAbsolutePath() + ".csv");
                }
                CSVExporter.export(node, file.getAbsolutePath());
            }
        } catch (Exception e) {
            ExceptionDetailsErrorDialog.openError(Messages.errorGeneric,
                    Messages.errorActionFailed,
                    e);
            LOG.log(Level.WARNING, Messages.errorActionFailed, e);
        }
    }

    /**
     * Adds a tag to the selected snapshot {@link Node}
     */
    protected void addTagToSnapshot() {
        addTagToSnapshot(browserSelectionModel.getSelectedItems().get(0).getValue());
    }

    /**
     * Adds a tag to the specified snapshot {@link Node}
     *
     * @param node The snapshot to which tag is added.
     */
    public void addTagToSnapshot(Node node) {
        SnapshotNewTagDialog snapshotNewTagDialog = new SnapshotNewTagDialog(node);
        snapshotNewTagDialog.initModality(Modality.APPLICATION_MODAL);

        String locationString = DirectoryUtilities.CreateLocationString(node, true);
        snapshotNewTagDialog.getDialogPane().setHeader(TagUtil.CreateAddHeader(locationString, node.getName()));

        ProposalService proposalService = new ProposalService(new TagProposalProvider(saveAndRestoreService));
        AutocompleteMenu autocompleteMenu = new AutocompleteMenu(proposalService);
        snapshotNewTagDialog.configureAutocompleteMenu(autocompleteMenu);

        Optional<Pair<String, String>> result = snapshotNewTagDialog.showAndWait();
        result.ifPresent(items -> {
            Tag aNewTag = Tag.builder()
                    .name(items.getKey())
                    .comment(items.getValue())
                    .created(new Date())
                    .userName(System.getProperty("user.name"))
                    .build();

            try {
                saveAndRestoreService.addTagToSnapshot(node, aNewTag);
            } catch (Exception e) {
                LOG.log(Level.WARNING, "Failed to add tag to snapshot");
            }
        });


    }

    /**
     * Adds a tag with comment to the selected snapshot node.
     *
     * @param tagList A list of existing tags, if any.
     */
    protected void tagWithComment(ObservableList<MenuItem> tagList) {
        Node node = browserSelectionModel.getSelectedItems().get(0).getValue();
        tagWithComment(node, tagList);
    }

    /**
     * Adds a tag with comment to the specified snapshot node.
     *
     * @param node    The {@link Node} to enrich with a commented tag.
     * @param tagList List of existing tags, if any.
     */
    public void tagWithComment(Node node, ObservableList<MenuItem> tagList) {
        while (tagList.size() > 2) {
            tagList.remove(tagList.size() - 1);
        }

        if (node.getTags() == null || node.getTags().isEmpty()) {
            CustomMenuItem noTags = TagWidget.NoTagMenuItem();
            noTags.setDisable(true);
            tagList.add(noTags);
        } else {
            node.getTags().sort(new TagComparator());
            node.getTags().forEach(tag -> {
                CustomMenuItem tagItem = TagWidget.TagWithCommentMenuItem(tag);

                tagItem.setOnAction(actionEvent -> {
                    Alert confirmation = new Alert(AlertType.CONFIRMATION);
                    confirmation.setTitle(Messages.tagRemoveConfirmationTitle);
                    String locationString = DirectoryUtilities.CreateLocationString(node, true);
                    javafx.scene.Node headerNode = TagUtil.CreateRemoveHeader(locationString, node.getName(), tag);
                    confirmation.getDialogPane().setHeader(headerNode);
                    confirmation.setContentText(Messages.tagRemoveConfirmationContent);

                    Optional<ButtonType> result = confirmation.showAndWait();
                    result.ifPresent(buttonType -> {
                        if (buttonType == ButtonType.OK) {
                            try {
                                saveAndRestoreService.removeTagFromSnapshot(node, tag);
                            } catch (Exception e) {
                                LOG.log(Level.WARNING, "Failed to remove tag from snapshot", e);
                            }
                        }
                    });
                });
                tagList.add(tagItem);
            });
        }
    }

    /**
     * Performs check of multiple selection to determine if it fulfills the criteria:
     * <ul>
     *     <li>All selected nodes must be of same type.</li>
     *     <li>All selected nodes must have same parent node.</li>
     * </ul>
     *
     * @return <code>true</code> if criteria are met, otherwise <code>false</code>
     */
    protected boolean checkMultipleSelection() {
        ObservableList<TreeItem<Node>> selectedItems = browserSelectionModel.getSelectedItems();
        if (selectedItems.size() < 2) {
            return true;
        }
        TreeItem<Node> parent = selectedItems.get(0).getParent();
        NodeType nodeType = selectedItems.get(0).getValue().getNodeType();
        return selectedItems.stream().filter(item -> !item.getParent().equals(parent) || !item.getValue().getNodeType().equals(nodeType)).findFirst().isEmpty();
    }

    /**
     * Performs the copy or move operation. When successful, the tree view is updated to reflect the changes.
     *
     * @param sourceNodes  List of {@link Node}s to be copied or moved.
     * @param targetNode   Target {@link Node}, which must be a folder.
     * @param transferMode Must be {@link TransferMode#MOVE} or {@link TransferMode#COPY}.
     */
    protected void performCopyOrMove(List<Node> sourceNodes, Node targetNode, TransferMode transferMode) {
        disabledUi.set(true);
        JobManager.schedule("Copy Or Move save&restore node(s)", monitor -> {
            TreeItem<Node> rootTreeItem = treeView.getRoot();
            TreeItem<Node> targetTreeItem = recursiveSearch(targetNode.getUniqueId(), rootTreeItem);
            try {
                TreeItem<Node> sourceTreeItem = recursiveSearch(sourceNodes.get(0).getUniqueId(), rootTreeItem);
                TreeItem<Node> sourceParentTreeItem = sourceTreeItem.getParent();
                if (transferMode.equals(TransferMode.MOVE)) {
                    saveAndRestoreService.moveNodes(sourceNodes, targetNode);
                    Platform.runLater(() -> {
                        removeMovedNodes(sourceParentTreeItem, sourceNodes);
                        addMovedNodes(targetTreeItem, sourceNodes);
                    });
                } else if (transferMode.equals(TransferMode.COPY)) {
                    saveAndRestoreService.copyNode(sourceNodes, targetNode);
                    List<Node> childNodes = saveAndRestoreService.getChildNodes(targetNode);
                    Platform.runLater(() -> {
                        List<TreeItem<Node>> existingChildItems = targetTreeItem.getChildren();
                        List<Node> existingChildNodes = existingChildItems.stream().map(TreeItem::getValue).collect(Collectors.toList());
                        childNodes.forEach(childNode -> {
                            if (!existingChildNodes.contains(childNode)) {
                                targetTreeItem.getChildren().add(createTreeItem(childNode));
                            }
                        });
                        targetTreeItem.getChildren().sort(treeNodeComparator);
                        targetTreeItem.setExpanded(true);
                    });
                }
            } catch (Exception exception) {
                Logger.getLogger(SaveAndRestoreController.class.getName())
                        .log(Level.SEVERE, "Failed to move or copy");
                ExceptionDetailsErrorDialog.openError(splitPane, Messages.copyOrMoveNotAllowedHeader, Messages.copyOrMoveNotAllowedBody, exception);
            } finally {
                disabledUi.set(false);
            }

        });
    }

    /**
     * Updates the tree view such that moved items are shown in the drop target.
     *
     * @param parentTreeItem The drop target
     * @param nodes          List of {@link Node}s that were moved.
     */
    private void addMovedNodes(TreeItem<Node> parentTreeItem, List<Node> nodes) {
        parentTreeItem.getChildren().addAll(nodes.stream().map(this::createTreeItem).collect(Collectors.toList()));
        parentTreeItem.getChildren().sort(treeNodeComparator);
        TreeItem<Node> nextItemToExpand = parentTreeItem;
        while (nextItemToExpand != null) {
            nextItemToExpand.setExpanded(true);
            nextItemToExpand = nextItemToExpand.getParent();
        }

    }

    /**
     * Updates the tree view such that moved items are removed from source nodes' parent.
     *
     * @param parentTreeItem The parent of the {@link Node}s before the move.
     * @param nodes          List of {@link Node}s that were moved.
     */
    private void removeMovedNodes(TreeItem<Node> parentTreeItem, List<Node> nodes) {
        List<TreeItem<Node>> childItems = parentTreeItem.getChildren();
        List<TreeItem<Node>> treeItemsToRemove = new ArrayList<>();
        childItems.forEach(childItem -> {
            if (nodes.contains(childItem.getValue())) {
                treeItemsToRemove.add(childItem);
            }
        });
        parentTreeItem.getChildren().removeAll(treeItemsToRemove);
        TreeItem<Node> nextItemToExpand = parentTreeItem;
        while (nextItemToExpand != null) {
            nextItemToExpand.setExpanded(true);
            nextItemToExpand = nextItemToExpand.getParent();
        }
    }

    /**
     * Launches the save & restore app and highlights/loads the "resource" (configuration or snapshot) identified
     * by the {@link URI}. If the configuration/snapshot in question cannot be found, an error dialog is shown.
     *
     * @param uri An {@link URI} on the form file:/unique-id?app=saveandrestore, where unique-id is the
     *            unique id of a configuration or snapshot.
     */
    public void openResource(URI uri) {
        if (uri == null) {
            return;
        }
<<<<<<< HEAD
        Node node = saveAndRestoreService.getNode(uri.getPath());
=======
        String nodeId = uri.getPath().substring(1);
        Node node = saveAndRestoreService.getNode(nodeId);
>>>>>>> 25b5e0fa
        if (node == null) {
            // Show error dialog.
            Alert alert = new Alert(AlertType.ERROR);
            alert.setTitle(Messages.openResourceFailedTitle);
            alert.setHeaderText(MessageFormat.format(Messages.openResourceFailedHeader, nodeId));
            DialogHelper.positionDialog(alert, treeView, -200, -200);
            alert.show();
            return;
        }
        Stack<Node> copiedStack = new Stack<>();
        DirectoryUtilities.CreateLocationStringAndNodeStack(node, false).getValue().forEach(copiedStack::push);
        locateNode(copiedStack);
        nodeDoubleClicked(node);
    }

<<<<<<< HEAD
    public void findSnapshotReferences() {
        // TODO: implement this as a search request and use search result UI to display result.
    }

    /**
     * @param node A {@link Node} to be checked
     * @return <code>true</code> if found in the list of {@link Node}s retrieved through a search request.
     */
    public boolean matchesFilter(Node node) {
        return searchResultNodes.contains(node);
    }

    @FXML
    public void manageFilters() {
        Optional<Tab> filterManagementTabOptional =
                tabPane.getTabs().stream().filter(t -> t.getId().equals(FilterManagementTab.FILTER_MANAGEMENT_TAB)).findFirst();
        if (filterManagementTabOptional.isPresent()) {
            tabPane.getSelectionModel().select(filterManagementTabOptional.get());
        } else {
            FilterManagementTab filterManagementTab = new FilterManagementTab(this);
            tabPane.getTabs().add(0, filterManagementTab);
            tabPane.getSelectionModel().select(filterManagementTab);
        }
    }

    /**
     * Retrieves all {@link Filter}s from service and populates the filter combo box.
     */
    private void loadFilters() {
        try {
            List<Filter> filters = saveAndRestoreService.getAllFilters();
            filters.add(noFilter);
            filtersComboBox.getItems().setAll(filters);
        } catch (Exception e) {
            LOG.log(Level.SEVERE, "Failed to load filters", e);
        }
    }

    private void applyFilter(Filter filter) {
        Map<String, String> searchParams =
                SearchQueryUtil.parseHumanReadableQueryString(filter.getQueryString());
        // In this case we want to hit all matching, i.e. no pagination.
        searchParams.put(Keys.FROM.getName(), "0");
        searchParams.put(Keys.SIZE.getName(), "10000");
        MultivaluedMap<String, String> map = new MultivaluedHashMap<>();
        searchParams.forEach(map::add);
        JobManager.schedule("Apply Filter", monitor -> {
            try {
                SearchResult searchResult = saveAndRestoreService.search(map);
                searchResultNodes.setAll(searchResult.getNodes());
                Platform.runLater(() -> treeView.refresh());
            } catch (Exception e) {
                LOG.log(Level.SEVERE, "Failed to perform search when applying filter", e);
            }
        });
    }
=======
    public void findSnapshotReferences(){
        // TODO: implement this as a search request and use search result UI to display result.
    }
>>>>>>> 25b5e0fa
}<|MERGE_RESOLUTION|>--- conflicted
+++ resolved
@@ -75,15 +75,12 @@
 import org.phoebus.applications.saveandrestore.model.search.Filter;
 import org.phoebus.applications.saveandrestore.model.search.SearchResult;
 import org.phoebus.applications.saveandrestore.ui.configuration.ConfigurationTab;
-<<<<<<< HEAD
 import org.phoebus.applications.saveandrestore.ui.search.FilterManagementTab;
 import org.phoebus.applications.saveandrestore.ui.search.SearchQueryManager;
 import org.phoebus.applications.saveandrestore.ui.search.SearchQueryUtil;
 import org.phoebus.applications.saveandrestore.ui.search.SearchQueryUtil.Keys;
 import org.phoebus.applications.saveandrestore.ui.search.SearchTab;
 import org.phoebus.applications.saveandrestore.ui.search.SearchWindowController;
-=======
->>>>>>> 25b5e0fa
 import org.phoebus.applications.saveandrestore.ui.snapshot.CompositeSnapshotTab;
 import org.phoebus.applications.saveandrestore.ui.snapshot.SnapshotNewTagDialog;
 import org.phoebus.applications.saveandrestore.ui.snapshot.SnapshotTab;
@@ -94,10 +91,6 @@
 import org.phoebus.framework.nls.NLS;
 import org.phoebus.framework.persistence.Memento;
 import org.phoebus.framework.preferences.PhoebusPreferenceService;
-<<<<<<< HEAD
-import org.phoebus.framework.preferences.PreferencesReader;
-=======
->>>>>>> 25b5e0fa
 import org.phoebus.ui.autocomplete.AutocompleteMenu;
 import org.phoebus.ui.dialog.DialogHelper;
 import org.phoebus.ui.dialog.ExceptionDetailsErrorDialog;
@@ -170,14 +163,6 @@
 
     protected static final Logger LOG = Logger.getLogger(SaveAndRestoreService.class.getName());
 
-<<<<<<< HEAD
-    protected PreferencesReader preferencesReader;
-=======
-    public static final Image folderIcon = ImageCache.getImage(SaveAndRestoreController.class, "/icons/save-and-restore/folder.png");
-    public static final Image snapshotIcon = ImageCache.getImage(SaveAndRestoreController.class, "/icons/save-and-restore/snapshot.png");
-    public static final Image snapshotGoldenIcon = ImageCache.getImage(SaveAndRestoreController.class, "/icons/save-and-restore/snapshot-golden.png");
->>>>>>> 25b5e0fa
-
     protected Stage searchWindow;
     protected TreeNodeComparator treeNodeComparator = new TreeNodeComparator();
 
@@ -186,7 +171,7 @@
     private final URI uri;
 
     /**
-<<<<<<< HEAD
+     * <<<<<<< HEAD
      * A {@link Filter} matching all {@link Node}s.
      */
     private Filter noFilter;
@@ -194,8 +179,6 @@
     private final ObservableList<Node> searchResultNodes = FXCollections.observableArrayList();
 
     /**
-=======
->>>>>>> 25b5e0fa
      * @param uri If non-null, this is used to load a configuration or snapshot into the view.
      */
     public SaveAndRestoreController(URI uri) {
@@ -209,20 +192,9 @@
         treeView.getSelectionModel().setSelectionMode(SelectionMode.MULTIPLE);
         browserSelectionModel = treeView.getSelectionModel();
 
-<<<<<<< HEAD
-        preferencesReader =
-                new PreferencesReader(SaveAndRestoreApplication.class, "/save_and_restore_preferences.properties");
-=======
-        reconnectButton.setGraphic(ImageCache.getImageView(SaveAndRestoreApplication.class, "/icons/refresh.png"));
-        reconnectButton.setTooltip(new Tooltip(Messages.buttonRefresh));
-
         ImageView searchButtonImageView = ImageCache.getImageView(SaveAndRestoreApplication.class, "/icons/sar-search.png");
         searchButtonImageView.setFitWidth(16);
         searchButtonImageView.setFitHeight(16);
-
-        searchButton.setGraphic(searchButtonImageView);
-        searchButton.setTooltip(new Tooltip(Messages.buttonSearch));
->>>>>>> 25b5e0fa
 
         folderContextMenu = new ContextMenuFolder(this, Preferences.enableCSVIO, multipleItemsSelected);
         folderContextMenu.setOnShowing(event -> multipleItemsSelected.set(browserSelectionModel.getSelectedItems().size() > 1));
@@ -553,11 +525,7 @@
         tabPane.getSelectionModel().select(tab);
     }
 
-<<<<<<< HEAD
     protected void openCompositeSnapshotForRestore() {
-=======
-    protected void openCompositeSnapshotForRestore(){
->>>>>>> 25b5e0fa
         TreeItem<Node> treeItem = browserSelectionModel.getSelectedItems().get(0);
         SnapshotTab tab = new SnapshotTab(treeItem.getValue(), saveAndRestoreService);
         tab.loadSnapshot(treeItem.getValue());
@@ -566,7 +534,6 @@
         tabPane.getSelectionModel().select(tab);
     }
 
-<<<<<<< HEAD
     public void openSearchWindow() {
         Optional<Tab> searchTabOptional = tabPane.getTabs().stream().filter(t -> t.getId().equals(SearchTab.SEARCH_TAB_ID)).findFirst();
         if (searchTabOptional.isPresent()) {
@@ -578,8 +545,6 @@
         }
     }
 
-=======
->>>>>>> 25b5e0fa
     /**
      * Creates a new folder {@link Node}.
      */
@@ -653,11 +618,7 @@
         switch (node.getNodeType()) {
             case CONFIGURATION:
                 tab = new ConfigurationTab();
-<<<<<<< HEAD
                 ((ConfigurationTab) tab).editConfiguration(node);
-=======
-                ((ConfigurationTab)tab).editConfiguration(node);
->>>>>>> 25b5e0fa
                 break;
             case SNAPSHOT:
                 tab = new SnapshotTab(node, saveAndRestoreService);
@@ -665,11 +626,7 @@
                 break;
             case COMPOSITE_SNAPSHOT:
                 tab = new CompositeSnapshotTab(this);
-<<<<<<< HEAD
                 ((CompositeSnapshotTab) tab).editCompositeSnapshot(node);
-=======
-                ((CompositeSnapshotTab)tab).editCompositeSnapshot(node);
->>>>>>> 25b5e0fa
                 break;
             case FOLDER:
             default:
@@ -687,22 +644,14 @@
         tabPane.getSelectionModel().select(tab);
     }
 
-<<<<<<< HEAD
     private void launchTabForNewCompositeSnapshot(Node parentNode) {
-=======
-    private void launchTabForNewCompositeSnapshot(Node parentNode){
->>>>>>> 25b5e0fa
         CompositeSnapshotTab tab = new CompositeSnapshotTab(this);
         tab.configureForNewCompositeSnapshot(parentNode);
         tabPane.getTabs().add(tab);
         tabPane.getSelectionModel().select(tab);
     }
 
-<<<<<<< HEAD
     private boolean highlightTab(String id) {
-=======
-    private boolean highlightTab(String id){
->>>>>>> 25b5e0fa
         for (Tab tab : tabPane.getTabs()) {
             if (tab.getId() != null && tab.getId().equals(id)) {
                 tabPane.getSelectionModel().select(tab);
@@ -719,11 +668,7 @@
         launchTabForNewConfiguration(browserSelectionModel.getSelectedItems().get(0).getValue());
     }
 
-<<<<<<< HEAD
     protected void createNewCompositeSnapshot() {
-=======
-    protected void createNewCompositeSnapshot(){
->>>>>>> 25b5e0fa
         launchTabForNewCompositeSnapshot(browserSelectionModel.getSelectedItems().get(0).getValue());
     }
 
@@ -1330,12 +1275,8 @@
         if (uri == null) {
             return;
         }
-<<<<<<< HEAD
-        Node node = saveAndRestoreService.getNode(uri.getPath());
-=======
         String nodeId = uri.getPath().substring(1);
         Node node = saveAndRestoreService.getNode(nodeId);
->>>>>>> 25b5e0fa
         if (node == null) {
             // Show error dialog.
             Alert alert = new Alert(AlertType.ERROR);
@@ -1351,7 +1292,6 @@
         nodeDoubleClicked(node);
     }
 
-<<<<<<< HEAD
     public void findSnapshotReferences() {
         // TODO: implement this as a search request and use search result UI to display result.
     }
@@ -1408,9 +1348,4 @@
             }
         });
     }
-=======
-    public void findSnapshotReferences(){
-        // TODO: implement this as a search request and use search result UI to display result.
-    }
->>>>>>> 25b5e0fa
 }