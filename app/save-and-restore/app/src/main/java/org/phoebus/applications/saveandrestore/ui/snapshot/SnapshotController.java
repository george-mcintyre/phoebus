/**
 * Copyright (C) 2019 European Spallation Source ERIC.
 * <p>
 * This program is free software; you can redistribute it and/or
 * modify it under the terms of the GNU General Public License
 * as published by the Free Software Foundation; either version 2
 * of the License, or (at your option) any later version.
 * <p>
 * This program is distributed in the hope that it will be useful,
 * but WITHOUT ANY WARRANTY; without even the implied warranty of
 * MERCHANTABILITY or FITNESS FOR A PARTICULAR PURPOSE.  See the
 * GNU General Public License for more details.
 * <p>
 * You should have received a copy of the GNU General Public License
 * along with this program; if not, write to the Free Software
 * Foundation, Inc., 59 Temple Place - Suite 330, Boston, MA  02111-1307, USA.
 *
 * <a target="_blank" href="https://icons8.com/icons/set/percentage">Percentage icon</a> icon by <a target="_blank" href="https://icons8.com">Icons8</a>
 * <a target="_blank" href="https://icons8.com/icons/set/price-tag">Price Tag icon</a> icon by <a target="_blank" href="https://icons8.com">Icons8</a>
 * <a target="_blank" href="https://icons8.com/icons/set/add-tag">Add Tag icon</a> icon by <a target="_blank" href="https://icons8.com">Icons8</a>
 * <a target="_blank" href="https://icons8.com/icons/set/remove-tag">Remove Tag icon</a> icon by <a target="_blank" href="https://icons8.com">Icons8</a>
 */
package org.phoebus.applications.saveandrestore.ui.snapshot;

import javafx.application.Platform;
import javafx.beans.binding.Bindings;
import javafx.beans.property.BooleanProperty;
import javafx.beans.property.ObjectProperty;
import javafx.beans.property.SimpleBooleanProperty;
import javafx.beans.property.SimpleStringProperty;
import javafx.fxml.FXML;
import javafx.geometry.Pos;
import javafx.scene.control.Alert;
import javafx.scene.control.Button;
import javafx.scene.control.ButtonType;
import javafx.scene.control.CheckBox;
import javafx.scene.control.Label;
import javafx.scene.control.Spinner;
import javafx.scene.control.SpinnerValueFactory;
import javafx.scene.control.TextArea;
import javafx.scene.control.TextField;
import javafx.scene.control.ToggleButton;
import javafx.scene.control.Tooltip;
import javafx.scene.image.Image;
import javafx.scene.image.ImageView;
import javafx.scene.input.KeyCode;
import javafx.scene.input.KeyCodeCombination;
import javafx.scene.input.KeyCombination;
import javafx.scene.input.KeyEvent;
import javafx.scene.layout.BorderPane;
import javafx.scene.layout.VBox;
import javafx.util.converter.DoubleStringConverter;
import org.epics.vtype.Alarm;
import org.epics.vtype.Display;
import org.epics.vtype.Time;
import org.epics.vtype.VEnum;
import org.epics.vtype.VNumber;
import org.epics.vtype.VNumberArray;
import org.epics.vtype.VString;
import org.epics.vtype.VStringArray;
import org.epics.vtype.VType;
import org.phoebus.applications.saveandrestore.Messages;
import org.phoebus.applications.saveandrestore.SafeMultiply;
import org.phoebus.applications.saveandrestore.common.Threshold;
import org.phoebus.applications.saveandrestore.common.Utilities;
import org.phoebus.applications.saveandrestore.common.VDisconnectedData;
import org.phoebus.applications.saveandrestore.common.VNoData;
import org.phoebus.applications.saveandrestore.common.VTypePair;
import org.phoebus.applications.saveandrestore.model.ConfigPv;
import org.phoebus.applications.saveandrestore.model.ConfigurationData;
import org.phoebus.applications.saveandrestore.model.Node;
import org.phoebus.applications.saveandrestore.model.NodeType;
import org.phoebus.applications.saveandrestore.model.Snapshot;
import org.phoebus.applications.saveandrestore.model.SnapshotData;
import org.phoebus.applications.saveandrestore.model.SnapshotItem;
import org.phoebus.applications.saveandrestore.model.Tag;
import org.phoebus.applications.saveandrestore.model.event.SaveAndRestoreEventReceiver;
import org.phoebus.applications.saveandrestore.ui.NodeChangedListener;
import org.phoebus.applications.saveandrestore.ui.SaveAndRestoreService;
import org.phoebus.applications.saveandrestore.ui.model.SnapshotEntry;
import org.phoebus.applications.saveandrestore.ui.model.VSnapshot;
import org.phoebus.framework.jobs.JobManager;
import org.phoebus.framework.preferences.PreferencesReader;
import org.phoebus.pv.PVPool;
import org.phoebus.ui.dialog.DialogHelper;
import org.phoebus.ui.dialog.ExceptionDetailsErrorDialog;
import org.phoebus.ui.docking.DockPane;
import org.phoebus.util.time.TimestampFormats;

import java.util.ArrayList;
import java.util.Arrays;
import java.util.Collections;
import java.util.HashMap;
import java.util.LinkedHashMap;
import java.util.List;
import java.util.Map;
import java.util.Optional;
import java.util.ServiceLoader;
import java.util.concurrent.CountDownLatch;
import java.util.concurrent.Executor;
import java.util.concurrent.TimeUnit;
import java.util.function.Consumer;
import java.util.logging.Level;
import java.util.logging.Logger;
import java.util.regex.Pattern;
import java.util.stream.Collectors;

public class SnapshotController implements NodeChangedListener {

    @FXML
    private TextArea snapshotComment;

    @FXML
    private Label createdBy;

    @FXML
    private Label createdDate;

    @FXML
    private BorderPane borderPane;

    @FXML
    private Label snapshotLastModifiedLabel;

    @FXML
    private TextField snapshotName;

    @FXML
    private Button takeSnapshotButton;

    @FXML
    private Button restoreButton;

    @FXML
    private Button saveSnapshotButton;

    @FXML
    private ToggleButton showLiveReadbackButton;

    @FXML
    private ToggleButton showStoredReadbackButton;

    @FXML
    private ToggleButton showTreeTableButton;

    @FXML
    private Label thresholdLabel;

    @FXML
    private Spinner<Double> thresholdSpinner;

    @FXML
    private Label multiplierLabel;

    @FXML
    private Spinner<Double> multiplierSpinner;

    @FXML
    private ToggleButton showHideDeltaPercentageButton;

    @FXML
    private ToggleButton hideShowEqualItemsButton;

    @FXML
    private TextField filterTextField;

    @FXML
    private CheckBox preserveSelectionCheckBox;

    private SnapshotTable snapshotTable;

    private SnapshotTreeTable snapshotTreeTable;

    /**
     * The {@link SnapshotTab} controlled by this controller.
     */
    private final SnapshotTab snapshotTab;

    private SaveAndRestoreService saveAndRestoreService;

    private final SimpleStringProperty createdByTextProperty = new SimpleStringProperty();
    private final SimpleStringProperty createdDateTextProperty = new SimpleStringProperty();

    private final SimpleStringProperty lastModifiedDateTextProperty = new SimpleStringProperty();
    private final SimpleStringProperty snapshotNameProperty = new SimpleStringProperty();
    private final SimpleStringProperty snapshotCommentProperty = new SimpleStringProperty();
    private final SimpleStringProperty snapshotUniqueIdProperty = new SimpleStringProperty();

    private final List<VSnapshot> snapshots = new ArrayList<>(10);
    private final Map<String, PV> pvs = new HashMap<>();
    private final Map<String, String> readbacks = new HashMap<>();
    private final Map<String, TableEntry> tableEntryItems = new LinkedHashMap<>();
    private final BooleanProperty snapshotRestorableProperty = new SimpleBooleanProperty(false);
    private final BooleanProperty showLiveReadbackProperty = new SimpleBooleanProperty(false);

    private final BooleanProperty showStoredReadbackProperty = new SimpleBooleanProperty(false);

   // private final boolean showStoredReadbacks = false;

    private boolean showDeltaPercentage = false;
    private boolean hideEqualItems;

    private final SimpleBooleanProperty showTreeTable = new SimpleBooleanProperty(false);
    private boolean isTreeTableViewEnabled;

    /**
     * Property used to indicate if snapshot node has changed with respect to name or comment, or both.
     */
    private final SimpleBooleanProperty nodeDataDirty = new SimpleBooleanProperty(false);

    /**
     * Property used to indicate if there is new snapshot data to save.
     */
    private final SimpleBooleanProperty snapshotDataDirty = new SimpleBooleanProperty(false);

    private Node configNode;

    private static final Executor UI_EXECUTOR = Platform::runLater;

    public static final Logger LOGGER = Logger.getLogger(SnapshotController.class.getName());

    /**
     * The time between updates of dynamic data in the table, in ms
     */
    public static final long TABLE_UPDATE_INTERVAL = 500;

    private List<List<Pattern>> regexPatterns = new ArrayList<>();

    private ServiceLoader<SaveAndRestoreEventReceiver> eventReceivers;

    /**
     * A {@link Node} of type {@link NodeType#SNAPSHOT} or {@link NodeType#COMPOSITE_SNAPSHOT}.
     */
    private Node snapshotNode;

    public SnapshotController(SnapshotTab snapshotTab) {
        this.snapshotTab = snapshotTab;
    }

    @FXML
    private VBox progressIndicator;

    /**
     * Used to disable portions of the UI when long-lasting operations are in progress, e.g.
     * take snapshot or save snapshot.
     */
    private final SimpleBooleanProperty disabledUi = new SimpleBooleanProperty(false);

    @FXML
    public void initialize() {

        saveAndRestoreService = SaveAndRestoreService.getInstance();

        isTreeTableViewEnabled = new PreferencesReader(getClass(), "/save_and_restore_preferences.properties").getBoolean("treeTableView.enable");

        snapshotName.textProperty().bindBidirectional(snapshotNameProperty);
        snapshotNameProperty.addListener(((observableValue, oldValue, newValue) -> nodeDataDirty.set(newValue != null && !newValue.equals(snapshotNode.getName()))));

        snapshotComment.textProperty().bindBidirectional(snapshotCommentProperty);
        snapshotCommentProperty.addListener(((observableValue, oldValue, newValue) -> nodeDataDirty.set(newValue != null && !newValue.equals(snapshotNode.getDescription()))));

        createdBy.textProperty().bind(createdByTextProperty);
        createdDate.textProperty().bind(createdDateTextProperty);
        snapshotLastModifiedLabel.textProperty().bind(lastModifiedDateTextProperty);

        snapshotTable = new SnapshotTable(this);

        borderPane.setCenter(snapshotTable);

        if (isTreeTableViewEnabled) {
            snapshotTreeTable = new SnapshotTreeTable(this);

            showTreeTable.addListener((observableValue, aBoolean, on) -> {
                if (on) {
                    borderPane.getChildren().remove(snapshotTable);
                    borderPane.setCenter(snapshotTreeTable);
                } else {
                    borderPane.getChildren().remove(snapshotTreeTable);
                    borderPane.setCenter(snapshotTable);
                }
            });
        }

        saveSnapshotButton.disableProperty().bind(Bindings.createBooleanBinding(() -> (nodeDataDirty.not().get() ||
                        snapshotDataDirty.not().get()) ||
                        snapshotNameProperty.isEmpty().get() ||
                        snapshotCommentProperty.isEmpty().get(),
                nodeDataDirty, snapshotDataDirty, snapshotNameProperty, snapshotCommentProperty));

        showLiveReadbackButton.setGraphic(new ImageView(new Image(getClass().getResourceAsStream("/icons/show_live_readback_column.png"))));
        showLiveReadbackButton.setTooltip(new Tooltip(Messages.toolTipShowLiveReadback));
        showLiveReadbackProperty.bind(showLiveReadbackButton.selectedProperty());
        showStoredReadbackProperty.bind(showStoredReadbackButton.selectedProperty());
        showLiveReadbackButton.selectedProperty().addListener((a, o, n) -> UI_EXECUTOR.execute(() -> {
            ArrayList<TableEntry> arrayList = new ArrayList<>(tableEntryItems.values());
            snapshotTable.updateTable(arrayList, snapshots, showLiveReadbackProperty.get(), showStoredReadbackProperty.get(), showDeltaPercentage);
            if (isTreeTableViewEnabled) {
                snapshotTreeTable.updateTable(arrayList, snapshots, showLiveReadbackProperty.get(), showStoredReadbackProperty.get(), showDeltaPercentage);
            }
        }));

        showStoredReadbackButton.setGraphic(new ImageView(new Image(getClass().getResourceAsStream("/icons/show_stored_readback_column.png"))));
        showStoredReadbackButton.setTooltip(new Tooltip(Messages.toolTipShowStoredReadback));
        showStoredReadbackButton.selectedProperty().addListener((a, o, n) -> UI_EXECUTOR.execute(() -> {
            ArrayList<TableEntry> arrayList = new ArrayList<>(tableEntryItems.values());
            snapshotTable.updateTable(arrayList, snapshots, showLiveReadbackProperty.get(), showStoredReadbackProperty.get(), showDeltaPercentage);
            if (isTreeTableViewEnabled) {
                snapshotTreeTable.updateTable(arrayList, snapshots, showLiveReadbackProperty.get(), showStoredReadbackProperty.get(), showDeltaPercentage);
            }
        }));

        if (isTreeTableViewEnabled) {
            showTreeTableButton.setGraphic(new ImageView(new Image(getClass().getResourceAsStream("/icons/show_tree_table_view.png"))));
            showTreeTableButton.setTooltip(new Tooltip(Messages.toolTipShowTreeTable));
            showTreeTableButton.selectedProperty().bindBidirectional(showTreeTable);
        } else {
            showTreeTableButton.setVisible(false);
        }

        thresholdLabel.setText(Messages.labelThreshold);

        SpinnerValueFactory<Double> thresholdSpinnerValueFactory = new SpinnerValueFactory.DoubleSpinnerValueFactory(0.0, 999.0, 0.0, 0.01);
        thresholdSpinnerValueFactory.setConverter(new DoubleStringConverter());
        thresholdSpinner.setValueFactory(thresholdSpinnerValueFactory);
        thresholdSpinner.getEditor().setAlignment(Pos.CENTER_RIGHT);
        thresholdSpinner.getEditor().getStylesheets().add(getClass().getResource("/style.css").toExternalForm());
        thresholdSpinner.getEditor().textProperty().addListener((a, o, n) -> parseAndUpdateThreshold(n));

        multiplierLabel.setText(Messages.labelMultiplier);

        SpinnerValueFactory<Double> multiplierSpinnerValueFactory = new SpinnerValueFactory.DoubleSpinnerValueFactory(0.0, 999.0, 1.0, 0.01);
        multiplierSpinnerValueFactory.setConverter(new DoubleStringConverter());
        multiplierSpinner.setValueFactory(multiplierSpinnerValueFactory);
        multiplierSpinner.getEditor().setAlignment(Pos.CENTER_RIGHT);
        multiplierSpinner.getEditor().getStylesheets().add(getClass().getResource("/style.css").toExternalForm());
        multiplierSpinner.getEditor().textProperty()
                .addListener((a, o, n) -> {
                    multiplierSpinner.getEditor().getStyleClass().remove("input-error");
                    multiplierSpinner.setTooltip(null);
                    snapshotRestorableProperty.set(true);

                    double parsedNumber;
                    try {
                        parsedNumber = Double.parseDouble(n.trim());
                        updateSnapshotValues(parsedNumber);
                    } catch (NumberFormatException e) {
                        multiplierSpinner.getEditor().getStyleClass().add("input-error");
                        multiplierSpinner.setTooltip(new Tooltip(Messages.toolTipMultiplierSpinner));
                        snapshotRestorableProperty.set(false);
                    }
                });

        ImageView showHideDeltaPercentageButtonImageView = new ImageView(new Image(getClass().getResourceAsStream("/icons/show_hide_delta_percentage.png")));
        showHideDeltaPercentageButtonImageView.setFitWidth(16);
        showHideDeltaPercentageButtonImageView.setFitHeight(16);

        showHideDeltaPercentageButton.setGraphic(showHideDeltaPercentageButtonImageView);
        showHideDeltaPercentageButton.setTooltip(new Tooltip(Messages.toolTipShowHideDeltaPercentageToggleButton));
        showHideDeltaPercentageButton.selectedProperty()
                .addListener((a, o, n) -> {
                    showDeltaPercentage = n;

                    UI_EXECUTOR.execute(() -> {
                        ArrayList<TableEntry> arrayList = new ArrayList<>(tableEntryItems.values());
                        snapshotTable.updateTable(arrayList, snapshots, showLiveReadbackProperty.get(), showStoredReadbackProperty.get(), showDeltaPercentage);
                        if (isTreeTableViewEnabled) {
                            snapshotTreeTable.updateTable(arrayList, snapshots, showLiveReadbackProperty.get(), showStoredReadbackProperty.get(), showDeltaPercentage);
                        }
                    });
                });

        hideShowEqualItemsButton.setGraphic(new ImageView(new Image(getClass().getResourceAsStream("/icons/hide_show_equal_items.png"))));
        hideShowEqualItemsButton.setTooltip(new Tooltip(Messages.toolTipShowHideEqualToggleButton));
        hideShowEqualItemsButton.selectedProperty()
                .addListener((a, o, n) -> {
                    hideEqualItems = n;

                    ArrayList<TableEntry> arrayList = new ArrayList<>(tableEntryItems.values());
                    UI_EXECUTOR.execute(() -> snapshotTable.updateTable(arrayList));
                    if (isTreeTableViewEnabled) {
                        UI_EXECUTOR.execute(() -> snapshotTreeTable.updateTable(arrayList));
                    }
                });

        restoreButton.disableProperty().bind(snapshotRestorableProperty.not());

        saveAndRestoreService.addNodeChangeListener(this);

        DockPane.getActiveDockPane().addEventFilter(KeyEvent.ANY, event -> {
            if (event.isShortcutDown() && event.getCode() == KeyCode.F) {
                if (!filterTextField.isFocused()) {
                    filterTextField.requestFocus();
                }
            }
        });

        preserveSelectionCheckBox.selectedProperty().addListener((observableValue, aBoolean, isSelected) -> {
            if (isSelected) {
                boolean allSelected = tableEntryItems.values().stream().allMatch(item -> item.selectedProperty().get());

                if (allSelected) {
                    tableEntryItems.values()
                            .forEach(item -> item.selectedProperty().set(false));
                }
            }
        });

        String filterShortcutName = (new KeyCodeCombination(KeyCode.F, KeyCombination.SHORTCUT_DOWN)).getDisplayText();
        filterTextField.setPromptText("* for all matching and , as or separator, & as and separator. Start with / for regex. All if empty. (" + filterShortcutName + ")");

        filterTextField.addEventHandler(KeyEvent.ANY, event -> {
            String filterText = filterTextField.getText().trim();

            if (filterText.isEmpty()) {
                List<TableEntry> arrayList = tableEntryItems.values().stream()
                        .peek(item -> {
                            if (!preserveSelectionCheckBox.isSelected()) {
                                if (!item.readOnlyProperty().get()) {
                                    item.selectedProperty().set(true);
                                }
                            }
                        }).collect(Collectors.toList());

                UI_EXECUTOR.execute(() -> {
                    snapshotTable.updateTable(arrayList);
                    if (isTreeTableViewEnabled) {
                        snapshotTreeTable.updateTable(arrayList);
                    }
                });

                return;
            }

            List<String> filters = Arrays.asList(filterText.split(","));
            regexPatterns = filters.stream()
                    .map(item -> {
                        if (item.startsWith("/")) {
                            return List.of(Pattern.compile(item.substring(1, item.length() - 1).trim()));
                        } else {
                            return Arrays.stream(item.split("&"))
                                    .map(andItem -> andItem.replaceAll("\\*", ".*"))
                                    .map(andItem -> Pattern.compile(andItem.trim()))
                                    .collect(Collectors.toList());
                        }
                    }).collect(Collectors.toList());

            List<TableEntry> filteredEntries = tableEntryItems.values().stream()
                    .filter(item -> {
                        boolean matchEither = false;
                        for (List<Pattern> andPatternList : regexPatterns) {
                            boolean matchAnd = true;
                            for (Pattern pattern : andPatternList) {
                                matchAnd &= pattern.matcher(item.pvNameProperty().get()).find();
                            }

                            matchEither |= matchAnd;
                        }

                        if (!preserveSelectionCheckBox.isSelected()) {
                            item.selectedProperty().setValue(matchEither);
                        } else {
                            matchEither |= item.selectedProperty().get();
                        }

                        return matchEither;
                    }).collect(Collectors.toList());

            UI_EXECUTOR.execute(() -> {
                snapshotTable.updateTable(filteredEntries);
                if (isTreeTableViewEnabled) {
                    snapshotTreeTable.updateTable(filteredEntries);
                }
            });
        });

        // Locate registered SaveAndRestoreEventReceivers
        eventReceivers = ServiceLoader.load(SaveAndRestoreEventReceiver.class);

        progressIndicator.visibleProperty().bind(disabledUi);
        disabledUi.addListener((observable, oldValue, newValue) -> borderPane.setDisable(newValue));
    }

    /**
     * Loads a snapshot {@link Node} for restore, or to take new snapshot.
     *
     * @param snapshotNode An existing {@link Node} of type {@link NodeType#SNAPSHOT}
     */
    public void loadSnapshot(Node snapshotNode) {
        if (snapshotNode == null) {
            return;
        }
        this.snapshotNode = snapshotNode;
        snapshotNameProperty.set(snapshotNode.getName());
        snapshotUniqueIdProperty.set(snapshotNode.getUniqueId());
        snapshotCommentProperty.set(snapshotNode.getDescription());
        createdDateTextProperty.set(TimestampFormats.SECONDS_FORMAT.format(snapshotNode.getCreated().toInstant()));
        lastModifiedDateTextProperty.set(TimestampFormats.SECONDS_FORMAT.format(snapshotNode.getLastModified().toInstant()));
        createdByTextProperty.set(snapshotNode.getUserName());
        snapshotTab.updateTabTitle(snapshotNode.getName());
        snapshotTab.setId(snapshotNode.getUniqueId());

        if (!this.snapshotNode.getNodeType().equals(NodeType.COMPOSITE_SNAPSHOT)) {
            if (snapshotNode.getTags() != null && snapshotNode.getTags().stream().anyMatch(t -> t.getName().equals(Tag.GOLDEN))) {
                snapshotTab.setGoldenImage();
            }
            loadSnapshotInternal();
        } else {
            takeSnapshotButton.setDisable(true);
            snapshotName.setEditable(false);
            snapshotComment.setEditable(false);
            snapshotTab.setCompositeSnapshotImage();
            loadCompositeSnapshotInternal(vSnapshot -> Platform.runLater(() -> {
                List<TableEntry> tableEntries = loadSnapshotInternal(vSnapshot);

                snapshotTable.updateTable(tableEntries, snapshots, false, false, false);
                if (isTreeTableViewEnabled) {
                    snapshotTreeTable.updateTable(tableEntries, snapshots, false, false, false);
                }
                snapshotRestorableProperty.set(true);
            }));
        }
    }

    public void addSnapshot(Node treeNode) {
        if (!treeNode.getNodeType().equals(NodeType.SNAPSHOT)) {
            return;
        }

        for (VSnapshot vSnapshot : snapshots) {
            if (treeNode.getUniqueId().equals(vSnapshot.getId())) {
                return;
            }
        }

        try {
            Node snapshot = saveAndRestoreService.getNode(treeNode.getUniqueId());
            SnapshotData snapshotData = saveAndRestoreService.getSnapshot(snapshot.getUniqueId());
            VSnapshot vSnapshot =
                    new VSnapshot(snapshot, snapshotItemsToSnapshotEntries(snapshotData.getSnapshotItems()));
            List<TableEntry> tableEntries = addSnapshot(vSnapshot);
            snapshotTable.updateTable(tableEntries, snapshots, false, false, false);
            if (isTreeTableViewEnabled) {
                snapshotTreeTable.updateTable(tableEntries, snapshots, false, false, false);
            }
        } catch (Exception e) {
            LOGGER.log(Level.INFO, "Error adding snapshot", e);
        }
    }

    /**
     * Loads data from a configuration {@link Node} in order to populate the
     * view with PV items.
     *
     * @param configurationNode A {@link Node} of type {@link NodeType#CONFIGURATION}
     */
    public void newSnapshot(Node configurationNode) {
        this.configNode = configurationNode;
        JobManager.schedule("Get configuration", monitor -> {
            ConfigurationData configuration;
            try {
                configuration = saveAndRestoreService.getConfiguration(configurationNode.getUniqueId());
            } catch (Exception e) {
                ExceptionDetailsErrorDialog.openError(snapshotTreeTable, Messages.errorGeneric, Messages.errorUnableToRetrieveData, e);
                LOGGER.log(Level.INFO, "Error loading configuration", e);
                return;
            }
            List<ConfigPv> configPvs = configuration.getPvList();
            snapshotNode = Node.builder().name(Messages.unnamedSnapshot).nodeType(NodeType.SNAPSHOT).build();
            VSnapshot vSnapshot =
                    new VSnapshot(snapshotNode, configurationToSnapshotEntries(configPvs));
            List<TableEntry> tableEntries = setSnapshotInternal(vSnapshot);
            Platform.runLater(() -> {
                snapshotTable.updateTable(tableEntries, snapshots, false, false, false);
                if (isTreeTableViewEnabled) {
                    snapshotTreeTable.updateTable(tableEntries, snapshots, false, false, false);
                }
            });
        });
    }

    private void loadSnapshotInternal() {
        disabledUi.set(true);
        JobManager.schedule("Load snapshot items", monitor -> {
            SnapshotData snapshotData;
            try {
                snapshotData = saveAndRestoreService.getSnapshot(snapshotNode.getUniqueId());
            } catch (Exception e) {
                ExceptionDetailsErrorDialog.openError(snapshotTreeTable, Messages.errorGeneric, Messages.errorUnableToRetrieveData, e);
                LOGGER.log(Level.INFO, "Error loading snapshot", e);
                return;
            } finally {
                disabledUi.set(false);
            }
            VSnapshot vSnapshot =
                    new VSnapshot(snapshotNode, snapshotItemsToSnapshotEntries(snapshotData.getSnapshotItems()));
            Platform.runLater(() -> {
                List<TableEntry> tableEntries = loadSnapshotInternal(vSnapshot);

                snapshotTable.updateTable(tableEntries, snapshots, false, false, false);
                if (isTreeTableViewEnabled) {
                    snapshotTreeTable.updateTable(tableEntries, snapshots, false, false, false);
                }
                snapshotRestorableProperty.set(true);
                disabledUi.set(false);
            });
        });
    }

    private void loadCompositeSnapshotInternal(Consumer<VSnapshot> completion) {

        JobManager.schedule("Load composite snapshot items", items -> {
            disabledUi.set(true);
            List<SnapshotItem> snapshotItems;
            try {
                snapshotItems = saveAndRestoreService.getCompositeSnapshotItems(snapshotNode.getUniqueId());
            } catch (Exception e) {
                LOGGER.log(Level.INFO, "Error loading composite snapshot for restore", e);
                ExceptionDetailsErrorDialog.openError(snapshotTreeTable, Messages.errorGeneric, Messages.errorUnableToRetrieveData, e);
                return;
            } finally {
                disabledUi.set(false);
            }
            VSnapshot vSnapshot =
                    new VSnapshot(snapshotNode, snapshotItemsToSnapshotEntries(snapshotItems));
            disabledUi.set(false);
            completion.accept(vSnapshot);
        });
    }

    @FXML
    public void restore() {
        new Thread(() -> {
            VSnapshot s = snapshots.get(0);
            CountDownLatch countDownLatch = new CountDownLatch(s.getEntries().size());
            s.getEntries().forEach(e -> pvs.get(getPVKey(e.getPVName(), e.isReadOnly())).setCountDownLatch(countDownLatch));

            List<String> restoreFailed = new ArrayList<>();
            List<SnapshotEntry> entries = s.getEntries();
            for (SnapshotEntry entry : entries) {
                TableEntry e = tableEntryItems.get(getPVKey(entry.getPVName(), entry.isReadOnly()));

                boolean restorable = e.selectedProperty().get() && !e.readOnlyProperty().get();

                if (restorable) {
                    final PV pv = pvs.get(getPVKey(e.pvNameProperty().get(), e.readOnlyProperty().get() ^ e.readonlyOverrideProperty().get()));
                    if (entry.getValue() != null) {
                        try {
                            pv.pv.write(Utilities.toRawValue(entry.getValue()));
                        } catch (Exception writeException) {
                            restoreFailed.add(entry.getPVName());
                        } finally {
                            pv.countDown();
                        }
                    }
                } else {
                    countDownLatch.countDown();
                }
            }

            try {
                countDownLatch.await();
            } catch (InterruptedException e) {
                LOGGER.log(Level.INFO, "Encountered InterruptedException", e);
            }

            if (restoreFailed.isEmpty()) {
                LOGGER.log(Level.FINE, "Restored snapshot {0}", s.getSnapshot().get().getName());
            } else {
                Collections.sort(restoreFailed);
                StringBuilder sb = new StringBuilder(restoreFailed.size() * 200);
                restoreFailed.forEach(e -> sb.append(e).append('\n'));
                LOGGER.log(Level.WARNING,
                        "Not all PVs could be restored for {0}: {1}. The following errors occured:\n{2}",
                        new Object[]{s.getSnapshot().get().getName(), s.getSnapshot().get(), sb.toString()});
            }
            logSnapshotRestored(s.getSnapshot().get(), restoreFailed);
        }).start();
    }

    @FXML
    public void takeSnapshot() {

<<<<<<< HEAD
        snapshotNameProperty.set(null);
        snapshotCommentProperty.set(null);
        createdByTextProperty.set(null);
        createdDateTextProperty.set(null);
        snapshotTab.setId(null);
        snapshotTab.updateTabTitle(Messages.unnamedSnapshot);
        nodeDataDirty.set(true);
        snapshotDataDirty.set(true);
        disabledUi.set(true);

        List<SnapshotEntry> entries = new ArrayList<>();
        readAll(list -> Platform.runLater(() -> {
            disabledUi.set(false);
            entries.addAll(list);
=======
        UI_EXECUTOR.execute(() -> {
            snapshotNameProperty.set(null);
            snapshotCommentProperty.set(null);
            createdByTextProperty.set(null);
            createdDateTextProperty.set(null);
            lastModifiedDateTextProperty.set(null);
            snapshotTab.setId(null);
            snapshotTab.updateTabTitile(Messages.unnamedSnapshot, false);
            nodeDataDirty.set(true);
            snapshotDataDirty.set(true);
        });
        try {
            List<SnapshotEntry> entries = new ArrayList<>(tableEntryItems.size());
            PV pv;
            String name, delta = null;
            String readbackName;
            VType value;
            VType readbackValue;
            for (TableEntry t : tableEntryItems.values()) {
                name = t.pvNameProperty().get();
                pv = pvs.get(getPVKey(t.pvNameProperty().get(), t.readOnlyProperty().get() ^ t.readonlyOverrideProperty().get()));

                // there is no issues with non atomic access to snapshotTreeTableEntryPvProxy.value or snapshotTreeTableEntryPvProxy.readbackValue because the PV is
                // suspended and the value could not change while suspended
                value = pv == null || pv.pvValue == null ? VDisconnectedData.INSTANCE : pv.pvValue;
                String key = getPVKey(name, t.readOnlyProperty().get() ^ t.readonlyOverrideProperty().get());
                readbackName = readbacks.get(key);
                readbackValue = pv == null || pv.readbackValue == null ? VDisconnectedData.INSTANCE : pv.readbackValue;
                for (VSnapshot s : getAllSnapshots()) {
                    delta = s.getDelta(name);
                    if (delta != null) {
                        break;
                    }
                }

                entries.add(new SnapshotEntry(t.getConfigPv(), value, t.selectedProperty().get(), readbackName, readbackValue,
                        delta, t.readOnlyProperty().get() ^ t.readonlyOverrideProperty().get()));
            }

>>>>>>> ed6be8c6
            Node snapshot = Node.builder().name(Messages.unnamedSnapshot).nodeType(NodeType.SNAPSHOT).build();
            multiplierSpinner.getEditor().setText("1.0");
            VSnapshot taken = new VSnapshot(snapshot, entries);
            snapshots.clear();
            snapshots.add(taken);
            List<TableEntry> tableEntries = loadSnapshotInternal(taken);
            snapshotTable.updateTable(tableEntries, snapshots, showLiveReadbackProperty.get(), false, showDeltaPercentage);
            if (isTreeTableViewEnabled) {
                snapshotTreeTable.updateTable(tableEntries, snapshots, showLiveReadbackProperty.get(), false, showDeltaPercentage);
            }
            nodeDataDirty.set(true);
        }));

    }


    @FXML
    public void saveSnapshot() {
        if (snapshotDataDirty.get()) { // There is a new snapshot to save
            disabledUi.set(true);
            JobManager.schedule("Save Snapshot", monitor -> {
                VSnapshot vSnapshot = snapshots.get(0);
                List<SnapshotEntry> snapshotEntries = vSnapshot.getEntries();
                List<SnapshotItem> snapshotItems = snapshotEntries
                        .stream()
                        .map(snapshotEntry -> SnapshotItem.builder().value(snapshotEntry.getValue()).configPv(snapshotEntry.getConfigPv()).readbackValue(snapshotEntry.getReadbackValue()).build())
                        .collect(Collectors.toList());

                SnapshotData snapshotData = new SnapshotData();
                snapshotData.setSnasphotItems(snapshotItems);
                Snapshot snapshot = new Snapshot();
                snapshot.setSnapshotData(snapshotData);
                snapshot.setSnapshotNode(Node.builder().nodeType(NodeType.SNAPSHOT).name(snapshotNameProperty.get()).description(snapshotCommentProperty.get()).build());
                try {
                    snapshot = saveAndRestoreService.saveSnapshot(configNode, snapshot);
                    snapshotDataDirty.set(false);
                    snapshotNode = snapshot.getSnapshotNode();
                    loadSnapshotInternal();
                    logNewSnapshotSaved();
                } catch (Exception e) {
                    LOGGER.log(Level.SEVERE, "Failed to save snapshot", e);
                    Platform.runLater(() -> {
                        Alert alert = new Alert(Alert.AlertType.ERROR);
                        alert.setTitle(Messages.errorActionFailed);
                        alert.setContentText(e.getMessage());
                        alert.setHeaderText(Messages.saveSnapshotErrorContent);
                        DialogHelper.positionDialog(alert, snapshotTab.getTabPane(), -150, -150);
                        alert.showAndWait();
                    });
                } finally {
                    disabledUi.set(false);
                }
            });
        } else { // Only snapshot name and/or comment have changed
            updateSnapshot();
        }
    }

    /**
     * Updates an existing, loaded and rendered snapshot. An update operation is limited to changing the
     * name or comment, or both. An update operation does <b>not</b> update the snapshot values.
     */
    private void updateSnapshot() {
        try {
            Node node = snapshots.get(0).getSnapshot().get();
            node.setDescription(snapshotCommentProperty.get());
            node.setName(snapshotNameProperty.get());
            snapshotNode = saveAndRestoreService.updateNode(node);
            loadSnapshotInternal();
        } catch (Exception e) {
            Alert alert = new Alert(Alert.AlertType.ERROR);
            alert.setTitle(Messages.errorActionFailed);
            alert.setContentText(e.getMessage());
            alert.setHeaderText(Messages.saveSnapshotErrorContent);
            DialogHelper.positionDialog(alert, snapshotTab.getTabPane(), -150, -150);
            alert.showAndWait();
        }
    }

    public List<VSnapshot> getAllSnapshots() {
        synchronized (snapshots) {
            return new ArrayList<>(snapshots);
        }
    }

    private List<TableEntry> loadSnapshotInternal(VSnapshot snapshotData) {
        dispose();
        return setSnapshotInternal(snapshotData);
    }

    private List<TableEntry> setSnapshotInternal(VSnapshot snapshotData) {
        snapshots.add(snapshotData);
        snapshotRestorableProperty.set(snapshotData.getSnapshot().isPresent());
        String name;
        TableEntry e;
        SnapshotEntry entry;
        for (int i = 0; i < snapshotData.getEntries().size(); i++) {
            entry = snapshotData.getEntries().get(i);
            e = new TableEntry();
            name = entry.getPVName();
            e.idProperty().setValue(i + 1);
            e.pvNameProperty().setValue(name);
            e.setConfigPv(entry.getConfigPv());
            e.selectedProperty().setValue(entry.isSelected());
            e.setSnapshotValue(entry.getValue(), 0);
            e.setStoredReadbackValue(entry.getReadbackValue(), 0);
            String key = getPVKey(name, entry.isReadOnly());
            tableEntryItems.put(key, e);
            readbacks.put(key, entry.getReadbackName());
            e.readbackNameProperty().set(entry.getReadbackName());
            e.readOnlyProperty().set(entry.isReadOnly());
            PV pv = pvs.get(key);
            if (pv != null) {
                pv.setSnapshotTableEntry(e);
            }
        }
        connectPVs();
        nodeDataDirty.set(snapshotData.isSaveable());
        return new ArrayList<>(tableEntryItems.values());
    }

    private List<TableEntry> addSnapshot(VSnapshot data) {
        int numberOfSnapshots = getNumberOfSnapshots();
        if (numberOfSnapshots == 0) {
            return setSnapshotInternal(data); // do not dispose of anything
        } else if (numberOfSnapshots == 1 && !getSnapshot(0).isSaveable() && !getSnapshot(0).isSaved()) {
            return setSnapshotInternal(data);
        } else {
            List<SnapshotEntry> entries = data.getEntries();
            String n;
            TableEntry e;
            List<TableEntry> withoutValue = new ArrayList<>(tableEntryItems.values());
            SnapshotEntry entry;
            for (int i = 0; i < entries.size(); i++) {
                entry = entries.get(i);
                n = entry.getPVName();
                String key = getPVKey(n, entry.isReadOnly());
                e = tableEntryItems.get(key);
                if (e == null) {
                    e = new TableEntry();
                    e.idProperty().setValue(tableEntryItems.size() + i + 1);
                    e.pvNameProperty().setValue(n);
                    e.setConfigPv(entry.getConfigPv());
                    tableEntryItems.put(key, e);
                    readbacks.put(key, entry.getReadbackName());
                    e.readbackNameProperty().set(entry.getReadbackName());
                }
                e.setSnapshotValue(entry.getValue(), numberOfSnapshots);
                e.setStoredReadbackValue(entry.getReadbackValue(), numberOfSnapshots);
                e.readOnlyProperty().set(entry.isReadOnly());
                withoutValue.remove(e);
            }
            for (TableEntry te : withoutValue) {
                te.setSnapshotValue(VDisconnectedData.INSTANCE, numberOfSnapshots);
            }
            synchronized (snapshots) {
                snapshots.add(data);
            }
            connectPVs();
            if (!nodeDataDirty.get()) {
                nodeDataDirty.set(data.isSaveable());
            }
            snapshotRestorableProperty.set(true);

            return new ArrayList<>(tableEntryItems.values());
        }
    }

    private List<SnapshotEntry> snapshotItemsToSnapshotEntries(List<SnapshotItem> snapshotItems) {
        List<SnapshotEntry> snapshotEntries = new ArrayList<>();
        for (SnapshotItem snapshotItem : snapshotItems) {
            SnapshotEntry snapshotEntry =
                    new SnapshotEntry(snapshotItem, true);
            snapshotEntries.add(snapshotEntry);
        }

        return snapshotEntries;
    }

    private List<SnapshotEntry> configurationToSnapshotEntries(List<ConfigPv> configPvs) {
        List<SnapshotEntry> snapshotEntries = new ArrayList<>();
        for (ConfigPv configPv : configPvs) {
            SnapshotEntry snapshotEntry =
                    new SnapshotEntry(configPv, VNoData.INSTANCE, true, configPv.getReadbackPvName(), VNoData.INSTANCE, null, configPv.isReadOnly());
            snapshotEntries.add(snapshotEntry);
        }
        return snapshotEntries;
    }

    /**
     * Returns the snapshot stored under the given index.
     *
     * @param index the index of the snapshot to return
     * @return the snapshot under the given index (0 for the base snapshot and 1 or more for the compared ones)
     */
    public VSnapshot getSnapshot(int index) {
        synchronized (snapshots) {
            return snapshots.isEmpty() ? null
                    : index >= snapshots.size() ? snapshots.get(snapshots.size() - 1)
                    : index < 0 ? snapshots.get(0) : snapshots.get(index);
        }
    }

    /**
     * Returns the number of all snapshots currently visible in the viewer (including the base snapshot).
     *
     * @return the number of all snapshots
     */
    public int getNumberOfSnapshots() {
        synchronized (snapshots) {
            return snapshots.size();
        }
    }

    private void connectPVs() {
        tableEntryItems.values().forEach(e -> {
            PV pv = pvs.get(getPVKey(e.getConfigPv().getPvName(), e.getConfigPv().isReadOnly()));
            if (pv == null) {
                pvs.put(getPVKey(e.getConfigPv().getPvName(), e.getConfigPv().isReadOnly()), new PV(e));
            }
        });
    }

    private void updateThreshold(double threshold) {
        snapshots.forEach(snapshot -> snapshot.getEntries().forEach(item -> {
            VType vtype = item.getValue();
            VNumber diffVType;

            double ratio = threshold / 100;

            TableEntry tableEntry = tableEntryItems.get(getPVKey(item.getPVName(), item.isReadOnly()));
            if (tableEntry == null) {
                tableEntry = tableEntryItems.get(getPVKey(item.getPVName(), !item.isReadOnly()));
            }

            if (!item.getConfigPv().equals(tableEntry.getConfigPv())) {
                return;
            }

            if (vtype instanceof VNumber) {
                diffVType = SafeMultiply.multiply((VNumber) vtype, ratio);
                VNumber vNumber = diffVType;
                boolean isNegative = vNumber.getValue().doubleValue() < 0;

                tableEntry.setThreshold(Optional.of(new Threshold<>(isNegative ? SafeMultiply.multiply(vNumber.getValue(), -1.0) : vNumber.getValue())));
            }
        }));
    }

    private void updateSnapshotValues(double multiplier) {
        snapshots.forEach(snapshot -> snapshot.getEntries()
                .forEach(item -> {
                    TableEntry tableEntry = tableEntryItems.get(getPVKey(item.getPVName(), item.isReadOnly()));

                    if (item.isReadOnly() == !tableEntry.readonlyOverrideProperty().get()) {
                        return;
                    }

                    VType vtype = item.getStoredValue();
                    VType newVType;

                    if (vtype instanceof VNumber) {
                        newVType = SafeMultiply.multiply((VNumber) vtype, multiplier);
                    } else if (vtype instanceof VNumberArray) {
                        newVType = SafeMultiply.multiply((VNumberArray) vtype, multiplier);
                    } else {
                        return;
                    }

                    item.set(newVType, item.isSelected());

                    tableEntry.snapshotValProperty().set(newVType);

                    ObjectProperty<VTypePair> value = tableEntry.valueProperty();
                    value.setValue(new VTypePair(value.get().base, newVType, value.get().threshold));
                }));

        parseAndUpdateThreshold(thresholdSpinner.getEditor().getText().trim());
    }

    public void updateLoadedSnapshot(int snapshotIndex, TableEntry rowValue, VType newValue) {
        VSnapshot snapshot = snapshots.get(snapshotIndex);
        snapshot.getEntries().stream()
                .filter(item -> item.getConfigPv().equals(rowValue.getConfigPv()))
                .findFirst()
                .ifPresent(item -> {
                    VType vtype = item.getValue();
                    VType newVType = null;
                    if (newValue instanceof VNumber) {
                        newVType = VNumber.of(((VNumber) newValue).getValue(), Alarm.alarmOf(vtype), Time.timeOf(vtype), Display.displayOf(vtype));
                    } else if (newValue instanceof VNumberArray) {
                        newVType = VNumberArray.of(((VNumberArray) newValue).getData(), Alarm.alarmOf(vtype), Time.timeOf(vtype), Display.displayOf(vtype));
                    } else if (newValue instanceof VString) {
                        newVType = VString.of(((VString) newValue).getValue(), Alarm.alarmOf(vtype), Time.timeOf(vtype));
                    } else if (newValue instanceof VStringArray) {
                        newVType = VStringArray.of(((VStringArray) newValue).getData(), Alarm.alarmOf(vtype), Time.timeOf(vtype));
                    } else if (newValue instanceof VEnum) {
                        newVType = newValue;
                    }
                    item.set(newVType, rowValue.selectedProperty().get());
                    rowValue.snapshotValProperty().set(newVType);
                });

        parseAndUpdateThreshold(thresholdSpinner.getEditor().getText().trim());
    }

    private void parseAndUpdateThreshold(String value) {
        thresholdSpinner.getEditor().getStyleClass().remove("input-error");
        thresholdSpinner.setTooltip(null);

        double parsedNumber;
        try {
            parsedNumber = Double.parseDouble(value.trim());
            updateThreshold(parsedNumber);
        } catch (Exception e) {
            thresholdSpinner.getEditor().getStyleClass().add("input-error");
            thresholdSpinner.setTooltip(new Tooltip(Messages.toolTipMultiplierSpinner));
        }
    }

    private static class PV {
        final String pvName;
        final String readbackPvName;
        CountDownLatch countDownLatch;
        org.phoebus.pv.PV pv;
        org.phoebus.pv.PV readbackPv;
        volatile VType pvValue = VDisconnectedData.INSTANCE;
        volatile VType readbackValue = VDisconnectedData.INSTANCE;
        TableEntry snapshotTableEntry;
        boolean readOnly;

        PV(TableEntry snapshotTableEntry) {
            this.snapshotTableEntry = snapshotTableEntry;
            this.pvName = patchPvName(snapshotTableEntry.pvNameProperty().get());
            this.readbackPvName = patchPvName(snapshotTableEntry.readbackNameProperty().get());
            this.readOnly = snapshotTableEntry.readOnlyProperty().get();

            try {
                pv = PVPool.getPV(pvName);
                pv.onValueEvent().throttleLatest(TABLE_UPDATE_INTERVAL, TimeUnit.MILLISECONDS).subscribe(value -> {
                    pvValue = org.phoebus.pv.PV.isDisconnected(value) ? VDisconnectedData.INSTANCE : value;
                    this.snapshotTableEntry.setLiveValue(pvValue);
                });


                if (readbackPvName != null && !readbackPvName.isEmpty()) {
                    readbackPv = PVPool.getPV(this.readbackPvName);
                    readbackPv.onValueEvent()
                            .throttleLatest(TABLE_UPDATE_INTERVAL, TimeUnit.MILLISECONDS)
                            .subscribe(value -> {
                                this.readbackValue = org.phoebus.pv.PV.isDisconnected(value) ? VDisconnectedData.INSTANCE : value;
                                this.snapshotTableEntry.setReadbackValue(this.readbackValue);
                            });
                }
            } catch (Exception e) {
                LOGGER.log(Level.INFO, "Error connecting to PV", e);
            }
        }

        private String patchPvName(String pvName) {
            if (pvName == null || pvName.isEmpty()) {
                return null;
            } else if (pvName.startsWith("ca://") || pvName.startsWith("pva://")) {
                return pvName.substring(pvName.lastIndexOf('/') + 1);
            } else {
                return pvName;
            }
        }

        public void setCountDownLatch(CountDownLatch countDownLatch) {
            LOGGER.info(countDownLatch + " New CountDownLatch set");
            this.countDownLatch = countDownLatch;
        }

        public void countDown() {
            this.countDownLatch.countDown();
        }

        public void setSnapshotTableEntry(TableEntry snapshotTableEntry) {
            this.snapshotTableEntry = snapshotTableEntry;
        }

        void dispose() {
            if (pv != null) {
                PVPool.releasePV(pv);
            }

            if (readbackPv != null) {
                PVPool.releasePV(readbackPv);
            }
        }
    }

    public boolean handleSnapshotTabClosed() {
        if (nodeDataDirty.get()) {
            Alert alert = new Alert(Alert.AlertType.CONFIRMATION);
            alert.setTitle(Messages.closeTabPrompt);
            alert.setContentText(Messages.promptCloseSnapshotTabContent);
            DialogHelper.positionDialog(alert, snapshotTab.getTabPane(), -150, -150);
            Optional<ButtonType> result = alert.showAndWait();
            if (result.isPresent() && result.get().equals(ButtonType.CANCEL)) {
                return false;
            }
        }
        dispose();
        saveAndRestoreService.removeNodeChangeListener(this);
        return true;
    }

    /**
     * Dispose of all allocated resources, except PVs. If <code>closePVs</code> is true the pvs are disposed of,
     * otherwise they are only marked for disposal. It is expected that the caller to this method later checks the PVs
     * and disposes of those that have not been unmarked.
     */
    private void dispose() {
        pvs.values().forEach(PV::dispose);
        pvs.clear();
        tableEntryItems.clear();
        snapshots.clear();
    }

    /**
     * Returns true if items with equal live and snapshot values are currently hidden or false is shown.
     *
     * @return true if equal items are hidden or false otherwise.
     */
    public boolean isHideEqualItems() {
        return hideEqualItems;
    }

    @Override
    public void nodeChanged(Node node) {
        this.snapshotNode = node;
        if (snapshotNode.getUniqueId().equals(snapshotUniqueIdProperty.get())) {
            loadSnapshotInternal();
        }
    }

    private String getPVKey(String pvName, boolean isReadonly) {
        return pvName + "_" + isReadonly;
    }

    private void logNewSnapshotSaved() {
        JobManager.schedule("Log new snapshot saved", monitor -> eventReceivers
                .forEach(r -> r.snapshotSaved(snapshotNode, this::showLoggingError)));
    }

    private void logSnapshotRestored(Node node, List<String> failedPVs) {
        JobManager.schedule("Log snapshot restored", monitor -> eventReceivers
                .forEach(r -> r.snapshotRestored(node, failedPVs, this::showLoggingError)));
    }

    private void showLoggingError(String cause) {
        Platform.runLater(() -> {
            Alert alert = new Alert(Alert.AlertType.ERROR);
            alert.setTitle(Messages.loggingFailedTitle);
            alert.setHeaderText(Messages.loggingFailed);
            alert.setContentText(cause != null ? cause : Messages.loggingFailedCauseUnknown);
            DialogHelper.positionDialog(alert, snapshotTab.getTabPane(), -150, -150);
            alert.showAndWait();
        });
    }

    private void readAll(Consumer<List<SnapshotEntry>> completion) {
        List<SnapshotEntry> snapshotEntries = new ArrayList<>();

        JobManager.schedule("Take snapshot", monitor -> {
            try {
                monitor.beginTask("Take snapshot", tableEntryItems.size());
                for (TableEntry t : tableEntryItems.values()) {
                    String name = t.pvNameProperty().get();
                    PV pv = pvs.get(getPVKey(t.pvNameProperty().get(), t.readOnlyProperty().get() ^ t.readonlyOverrideProperty().get()));
                    VType value = VDisconnectedData.INSTANCE;
                    if (!pv.pvValue.equals(VDisconnectedData.INSTANCE)) {
                        try {
                            value = pv.pv.asyncRead().get(5, TimeUnit.SECONDS);
                        } catch (Exception e) {
                            LOGGER.log(Level.WARNING, "Failed to read PV " + pv.pvName);
                        }
                    }

                    String key = getPVKey(name, t.readOnlyProperty().get() ^ t.readonlyOverrideProperty().get());
                    String readbackName = readbacks.get(key);

                    VType readbackValue = null;
                    if (pv.readbackPv != null && !pv.readbackValue.equals(VDisconnectedData.INSTANCE)) {
                        try {
                            readbackValue = pv.readbackPv.asyncRead().get(5, TimeUnit.SECONDS);
                        } catch (Exception e) {
                            LOGGER.log(Level.WARNING, "Failed to read read-back PV " + pv.readbackPvName);
                            readbackValue = VDisconnectedData.INSTANCE;
                        }
                    }

                    String delta = "";

                    for (VSnapshot s : getAllSnapshots()) {
                        delta = s.getDelta(name);
                        if (delta != null) {
                            break;
                        }
                    }

                    snapshotEntries.add(new SnapshotEntry(t.getConfigPv(), value, t.selectedProperty().get(), readbackName, readbackValue,
                            delta, t.readOnlyProperty().get() ^ t.readonlyOverrideProperty().get()));
                    monitor.worked(1);

                }
                monitor.done();
                completion.accept(snapshotEntries);
            } catch (Exception e) {
                LOGGER.log(Level.SEVERE, Messages.errorTakeSnapshot);
                disabledUi.set(false);
                Platform.runLater(() -> {
                    Alert alert = new Alert(Alert.AlertType.ERROR);
                    alert.setTitle(Messages.errorActionFailed);
                    alert.setContentText(e.getMessage());
                    alert.setHeaderText(Messages.errorTakeSnapshot);
                    DialogHelper.positionDialog(alert, snapshotTab.getTabPane(), -150, -150);
                    alert.showAndWait();
                });
            }
        });
    }
}<|MERGE_RESOLUTION|>--- conflicted
+++ resolved
@@ -680,7 +680,6 @@
     @FXML
     public void takeSnapshot() {
 
-<<<<<<< HEAD
         snapshotNameProperty.set(null);
         snapshotCommentProperty.set(null);
         createdByTextProperty.set(null);
@@ -695,47 +694,6 @@
         readAll(list -> Platform.runLater(() -> {
             disabledUi.set(false);
             entries.addAll(list);
-=======
-        UI_EXECUTOR.execute(() -> {
-            snapshotNameProperty.set(null);
-            snapshotCommentProperty.set(null);
-            createdByTextProperty.set(null);
-            createdDateTextProperty.set(null);
-            lastModifiedDateTextProperty.set(null);
-            snapshotTab.setId(null);
-            snapshotTab.updateTabTitile(Messages.unnamedSnapshot, false);
-            nodeDataDirty.set(true);
-            snapshotDataDirty.set(true);
-        });
-        try {
-            List<SnapshotEntry> entries = new ArrayList<>(tableEntryItems.size());
-            PV pv;
-            String name, delta = null;
-            String readbackName;
-            VType value;
-            VType readbackValue;
-            for (TableEntry t : tableEntryItems.values()) {
-                name = t.pvNameProperty().get();
-                pv = pvs.get(getPVKey(t.pvNameProperty().get(), t.readOnlyProperty().get() ^ t.readonlyOverrideProperty().get()));
-
-                // there is no issues with non atomic access to snapshotTreeTableEntryPvProxy.value or snapshotTreeTableEntryPvProxy.readbackValue because the PV is
-                // suspended and the value could not change while suspended
-                value = pv == null || pv.pvValue == null ? VDisconnectedData.INSTANCE : pv.pvValue;
-                String key = getPVKey(name, t.readOnlyProperty().get() ^ t.readonlyOverrideProperty().get());
-                readbackName = readbacks.get(key);
-                readbackValue = pv == null || pv.readbackValue == null ? VDisconnectedData.INSTANCE : pv.readbackValue;
-                for (VSnapshot s : getAllSnapshots()) {
-                    delta = s.getDelta(name);
-                    if (delta != null) {
-                        break;
-                    }
-                }
-
-                entries.add(new SnapshotEntry(t.getConfigPv(), value, t.selectedProperty().get(), readbackName, readbackValue,
-                        delta, t.readOnlyProperty().get() ^ t.readonlyOverrideProperty().get()));
-            }
-
->>>>>>> ed6be8c6
             Node snapshot = Node.builder().name(Messages.unnamedSnapshot).nodeType(NodeType.SNAPSHOT).build();
             multiplierSpinner.getEditor().setText("1.0");
             VSnapshot taken = new VSnapshot(snapshot, entries);
@@ -748,7 +706,6 @@
             }
             nodeDataDirty.set(true);
         }));
-
     }
 
 
