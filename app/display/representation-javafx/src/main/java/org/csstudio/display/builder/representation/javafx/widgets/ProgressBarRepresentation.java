/*******************************************************************************
 * Copyright (c) 2015-2022 Oak Ridge National Laboratory.
 * All rights reserved. This program and the accompanying materials
 * are made available under the terms of the Eclipse Public License v1.0
 * which accompanies this distribution, and is available at
 * http://www.eclipse.org/legal/epl-v10.html
 *******************************************************************************/
package org.csstudio.display.builder.representation.javafx.widgets;

import org.csstudio.display.builder.model.DirtyFlag;
import org.csstudio.display.builder.model.UntypedWidgetPropertyListener;
import org.csstudio.display.builder.model.WidgetProperty;
import org.csstudio.display.builder.model.WidgetPropertyListener;
import org.csstudio.display.builder.model.util.VTypeUtil;
import org.csstudio.display.builder.model.widgets.ProgressBarWidget;
import org.csstudio.display.builder.representation.javafx.JFXUtil;
import org.csstudio.javafx.rtplot.internal.util.Log10;
import org.epics.vtype.Display;
import org.epics.vtype.VType;
import org.phoebus.ui.javafx.Styles;

import javafx.scene.control.ProgressBar;
import javafx.scene.transform.Rotate;
import javafx.scene.transform.Translate;

/** Creates JavaFX item for model widget
 *  @author Kay Kasemir
 *  @author Amanda Carpenter
 */
@SuppressWarnings("nls")
public class ProgressBarRepresentation extends RegionBaseRepresentation<ProgressBar, ProgressBarWidget>
{
    private final DirtyFlag dirty_look = new DirtyFlag();
    private final DirtyFlag dirty_value = new DirtyFlag();
    private final UntypedWidgetPropertyListener lookChangedListener = this::lookChanged;
    private final WidgetPropertyListener<Boolean> orientationChangedListener = this::orientationChanged;
    private final UntypedWidgetPropertyListener valueChangedListener = this::valueChanged;
    private volatile double percentage = 0.0;

    @Override
    public ProgressBar createJFXNode() throws Exception
    {
        final ProgressBar bar = new ProgressBar();
        return bar;
    }

    @Override
    protected void registerListeners()
    {
        super.registerListeners();
        model_widget.propFillColor().addUntypedPropertyListener(lookChangedListener);
        model_widget.propBackgroundColor().addUntypedPropertyListener(lookChangedListener);
        model_widget.propWidth().addUntypedPropertyListener(lookChangedListener);
        model_widget.propHeight().addUntypedPropertyListener(lookChangedListener);
        model_widget.propLimitsFromPV().addUntypedPropertyListener(valueChangedListener);
        model_widget.propMinimum().addUntypedPropertyListener(valueChangedListener);
        model_widget.propMaximum().addUntypedPropertyListener(valueChangedListener);
        model_widget.propLogScale().addUntypedPropertyListener(valueChangedListener);
        model_widget.runtimePropValue().addUntypedPropertyListener(valueChangedListener);
        model_widget.propHorizontal().addPropertyListener(orientationChangedListener);
        valueChanged(null, null, null);
    }

    @Override
    protected void unregisterListeners()
    {
        model_widget.propFillColor().removePropertyListener(lookChangedListener);
        model_widget.propBackgroundColor().removePropertyListener(lookChangedListener);
        model_widget.propWidth().removePropertyListener(lookChangedListener);
        model_widget.propHeight().removePropertyListener(lookChangedListener);
        model_widget.propLimitsFromPV().removePropertyListener(valueChangedListener);
        model_widget.propMinimum().removePropertyListener(valueChangedListener);
        model_widget.propMaximum().removePropertyListener(valueChangedListener);
        model_widget.propLogScale().removePropertyListener(valueChangedListener);
        model_widget.runtimePropValue().removePropertyListener(valueChangedListener);
        model_widget.propHorizontal().removePropertyListener(orientationChangedListener);
        super.unregisterListeners();
    }

    private void orientationChanged(final WidgetProperty<Boolean> prop, final Boolean old, final Boolean horizontal)
    {
        // When interactively changing orientation, swap width <-> height.
        // This will only affect interactive changes once the widget is represented on the screen.
        // Initially, when the widget is loaded from XML, the representation
        // doesn't exist and the original width, height and orientation are applied
        // without triggering a swap.
        if (toolkit.isEditMode())
        {
            final int w = model_widget.propWidth().getValue();
            final int h = model_widget.propHeight().getValue();
            model_widget.propWidth().setValue(h);
            model_widget.propHeight().setValue(w);
        }
        lookChanged(prop, old, horizontal);
    }

    private void lookChanged(final WidgetProperty<?> property, final Object old_value, final Object new_value)
    {
        dirty_look.mark();
        toolkit.scheduleUpdate(this);
    }

    private void valueChanged(final WidgetProperty<?> property, final Object old_value, final Object new_value)
    {
        final VType vtype = model_widget.runtimePropValue().getValue();

        final boolean limits_from_pv = model_widget.propLimitsFromPV().getValue();
        double min_val = model_widget.propMinimum().getValue();
        double max_val = model_widget.propMaximum().getValue();
        if (limits_from_pv)
        {
            // Try display range from PV
            final Display display_info = Display.displayOf(vtype);
            if (display_info != null)
            {
                min_val = display_info.getDisplayRange().getMinimum();
                max_val = display_info.getDisplayRange().getMaximum();
            }
        }
        // Fall back to 0..100 range
        if (min_val >= max_val)
        {
            min_val = 0.0;
            max_val = 100.0;
        }

        // Determine percentage of value within the min..max range
        final double value = VTypeUtil.getValueNumber(vtype).doubleValue();
        final double percentage;

        if (model_widget.propLogScale().getValue())
        {
            final double d = Log10.log10(max_val) - Log10.log10(min_val);
            if (d == 0)
                percentage = Double.NaN;
            else
                percentage = (Log10.log10(value) - Log10.log10(min_val)) / d;
        }
        else
            percentage = (value - min_val) / (max_val - min_val);

        // Limit to 0.0 .. 1.0
        if (percentage < 0.0  ||  !Double.isFinite(percentage))
            this.percentage = 0.0;
        else if (percentage > 1.0)
            this.percentage = 1.0;
        else
            this.percentage = percentage;
        dirty_value.mark();
        toolkit.scheduleUpdate(this);
    }

    @Override
    public void updateChanges()
    {
        super.updateChanges();
        if (dirty_look.checkAndClear())
        {
            boolean horizontal = model_widget.propHorizontal().getValue();
            double width = model_widget.propWidth().getValue();
            double height = model_widget.propHeight().getValue();
            if (!horizontal)
            {
                jfx_node.getTransforms().setAll(
                        new Translate(0, height),
                        new Rotate(-90, 0, 0));
                jfx_node.setPrefSize(height, width);
            }
            else
            {
                jfx_node.getTransforms().clear();
                jfx_node.setPrefSize(width, height);
            }

            // Default 'inset' of .bar uses 7 pixels.
            // A widget sized 15 has 8 pixels left for the bar.
            // Select leaner style where .bar uses full size.
//            Styles.update(jfx_node, "SmallBar",
//                          Math.min(width, height) <= 15);

            // Could clear style and use setBackground(),
            // but result is very plain.
            // Tweaking the color used by CSS keeps overall style.
            // See also http://stackoverflow.com/questions/13467259/javafx-how-to-change-progressbar-color-dynamically
            final StringBuilder style = new StringBuilder();
<<<<<<< HEAD
            // Color of the progress bar / foreground
            style.append("-fx-accent: ").append(JFXUtil.webRGB(model_widget.propFillColor().getValue())).append(" !important; ");

            // Color of the background underneath the progress bar
            // Note per moderna.css the background is actually three layers of color
            // with fx-shadow-highlight-color on the bottom,
            // then fx-text-box-border,
            // and finally fx-control-inner-background on top, all stacked in place with offsets.
            // This gives the illusion of having a bordered box with a shadow instead of actually being a
            // bordered box with a shadow...
            // Fortunately, the bottom-most color (the 'shadow') is already transparent so we can leave it alone
            // Unfortunately, the middle color (the "border" color) is a solid gray color (#ececec), so we must
            // override it with its rgba equivalent so that it has transparency matching the picked background color.
            style.append("-fx-control-inner-background: ")
                    .append(JFXUtil.webRGB(model_widget.propBackgroundColor().getValue()))
                    .append(";");
            style.append("-fx-text-box-border: rgba(236, 236, 236, ")
                    .append(JFXUtil.webAlpha(model_widget.propBackgroundColor().getValue()))
                    .append(");");
            style.append("-fx-shadow-highlight-color: rgba(236, 236, 236, ")
                    .append(JFXUtil.webAlpha(model_widget.propBackgroundColor().getValue()))
                    .append(");");
=======
            style.append("-fx-accent: ").append(JFXUtil.webRgbOrHex(model_widget.propFillColor().getValue())).append(';');
            style.append("-fx-control-inner-background: ").append(JFXUtil.webRgbOrHex(model_widget.propBackgroundColor().getValue())).append(';');
>>>>>>> 44e3c31f
            jfx_node.setStyle(style.toString());
        }
        if (dirty_value.checkAndClear())
            jfx_node.setProgress(percentage);
    }
}
<|MERGE_RESOLUTION|>--- conflicted
+++ resolved
@@ -1,218 +1,221 @@
-/*******************************************************************************
- * Copyright (c) 2015-2022 Oak Ridge National Laboratory.
- * All rights reserved. This program and the accompanying materials
- * are made available under the terms of the Eclipse Public License v1.0
- * which accompanies this distribution, and is available at
- * http://www.eclipse.org/legal/epl-v10.html
- *******************************************************************************/
-package org.csstudio.display.builder.representation.javafx.widgets;
-
-import org.csstudio.display.builder.model.DirtyFlag;
-import org.csstudio.display.builder.model.UntypedWidgetPropertyListener;
-import org.csstudio.display.builder.model.WidgetProperty;
-import org.csstudio.display.builder.model.WidgetPropertyListener;
-import org.csstudio.display.builder.model.util.VTypeUtil;
-import org.csstudio.display.builder.model.widgets.ProgressBarWidget;
-import org.csstudio.display.builder.representation.javafx.JFXUtil;
-import org.csstudio.javafx.rtplot.internal.util.Log10;
-import org.epics.vtype.Display;
-import org.epics.vtype.VType;
-import org.phoebus.ui.javafx.Styles;
-
-import javafx.scene.control.ProgressBar;
-import javafx.scene.transform.Rotate;
-import javafx.scene.transform.Translate;
-
-/** Creates JavaFX item for model widget
- *  @author Kay Kasemir
- *  @author Amanda Carpenter
- */
-@SuppressWarnings("nls")
-public class ProgressBarRepresentation extends RegionBaseRepresentation<ProgressBar, ProgressBarWidget>
-{
-    private final DirtyFlag dirty_look = new DirtyFlag();
-    private final DirtyFlag dirty_value = new DirtyFlag();
-    private final UntypedWidgetPropertyListener lookChangedListener = this::lookChanged;
-    private final WidgetPropertyListener<Boolean> orientationChangedListener = this::orientationChanged;
-    private final UntypedWidgetPropertyListener valueChangedListener = this::valueChanged;
-    private volatile double percentage = 0.0;
-
-    @Override
-    public ProgressBar createJFXNode() throws Exception
-    {
-        final ProgressBar bar = new ProgressBar();
-        return bar;
-    }
-
-    @Override
-    protected void registerListeners()
-    {
-        super.registerListeners();
-        model_widget.propFillColor().addUntypedPropertyListener(lookChangedListener);
-        model_widget.propBackgroundColor().addUntypedPropertyListener(lookChangedListener);
-        model_widget.propWidth().addUntypedPropertyListener(lookChangedListener);
-        model_widget.propHeight().addUntypedPropertyListener(lookChangedListener);
-        model_widget.propLimitsFromPV().addUntypedPropertyListener(valueChangedListener);
-        model_widget.propMinimum().addUntypedPropertyListener(valueChangedListener);
-        model_widget.propMaximum().addUntypedPropertyListener(valueChangedListener);
-        model_widget.propLogScale().addUntypedPropertyListener(valueChangedListener);
-        model_widget.runtimePropValue().addUntypedPropertyListener(valueChangedListener);
-        model_widget.propHorizontal().addPropertyListener(orientationChangedListener);
-        valueChanged(null, null, null);
-    }
-
-    @Override
-    protected void unregisterListeners()
-    {
-        model_widget.propFillColor().removePropertyListener(lookChangedListener);
-        model_widget.propBackgroundColor().removePropertyListener(lookChangedListener);
-        model_widget.propWidth().removePropertyListener(lookChangedListener);
-        model_widget.propHeight().removePropertyListener(lookChangedListener);
-        model_widget.propLimitsFromPV().removePropertyListener(valueChangedListener);
-        model_widget.propMinimum().removePropertyListener(valueChangedListener);
-        model_widget.propMaximum().removePropertyListener(valueChangedListener);
-        model_widget.propLogScale().removePropertyListener(valueChangedListener);
-        model_widget.runtimePropValue().removePropertyListener(valueChangedListener);
-        model_widget.propHorizontal().removePropertyListener(orientationChangedListener);
-        super.unregisterListeners();
-    }
-
-    private void orientationChanged(final WidgetProperty<Boolean> prop, final Boolean old, final Boolean horizontal)
-    {
-        // When interactively changing orientation, swap width <-> height.
-        // This will only affect interactive changes once the widget is represented on the screen.
-        // Initially, when the widget is loaded from XML, the representation
-        // doesn't exist and the original width, height and orientation are applied
-        // without triggering a swap.
-        if (toolkit.isEditMode())
-        {
-            final int w = model_widget.propWidth().getValue();
-            final int h = model_widget.propHeight().getValue();
-            model_widget.propWidth().setValue(h);
-            model_widget.propHeight().setValue(w);
-        }
-        lookChanged(prop, old, horizontal);
-    }
-
-    private void lookChanged(final WidgetProperty<?> property, final Object old_value, final Object new_value)
-    {
-        dirty_look.mark();
-        toolkit.scheduleUpdate(this);
-    }
-
-    private void valueChanged(final WidgetProperty<?> property, final Object old_value, final Object new_value)
-    {
-        final VType vtype = model_widget.runtimePropValue().getValue();
-
-        final boolean limits_from_pv = model_widget.propLimitsFromPV().getValue();
-        double min_val = model_widget.propMinimum().getValue();
-        double max_val = model_widget.propMaximum().getValue();
-        if (limits_from_pv)
-        {
-            // Try display range from PV
-            final Display display_info = Display.displayOf(vtype);
-            if (display_info != null)
-            {
-                min_val = display_info.getDisplayRange().getMinimum();
-                max_val = display_info.getDisplayRange().getMaximum();
-            }
-        }
-        // Fall back to 0..100 range
-        if (min_val >= max_val)
-        {
-            min_val = 0.0;
-            max_val = 100.0;
-        }
-
-        // Determine percentage of value within the min..max range
-        final double value = VTypeUtil.getValueNumber(vtype).doubleValue();
-        final double percentage;
-
-        if (model_widget.propLogScale().getValue())
-        {
-            final double d = Log10.log10(max_val) - Log10.log10(min_val);
-            if (d == 0)
-                percentage = Double.NaN;
-            else
-                percentage = (Log10.log10(value) - Log10.log10(min_val)) / d;
-        }
-        else
-            percentage = (value - min_val) / (max_val - min_val);
-
-        // Limit to 0.0 .. 1.0
-        if (percentage < 0.0  ||  !Double.isFinite(percentage))
-            this.percentage = 0.0;
-        else if (percentage > 1.0)
-            this.percentage = 1.0;
-        else
-            this.percentage = percentage;
-        dirty_value.mark();
-        toolkit.scheduleUpdate(this);
-    }
-
-    @Override
-    public void updateChanges()
-    {
-        super.updateChanges();
-        if (dirty_look.checkAndClear())
-        {
-            boolean horizontal = model_widget.propHorizontal().getValue();
-            double width = model_widget.propWidth().getValue();
-            double height = model_widget.propHeight().getValue();
-            if (!horizontal)
-            {
-                jfx_node.getTransforms().setAll(
-                        new Translate(0, height),
-                        new Rotate(-90, 0, 0));
-                jfx_node.setPrefSize(height, width);
-            }
-            else
-            {
-                jfx_node.getTransforms().clear();
-                jfx_node.setPrefSize(width, height);
-            }
-
-            // Default 'inset' of .bar uses 7 pixels.
-            // A widget sized 15 has 8 pixels left for the bar.
-            // Select leaner style where .bar uses full size.
-//            Styles.update(jfx_node, "SmallBar",
-//                          Math.min(width, height) <= 15);
-
-            // Could clear style and use setBackground(),
-            // but result is very plain.
-            // Tweaking the color used by CSS keeps overall style.
-            // See also http://stackoverflow.com/questions/13467259/javafx-how-to-change-progressbar-color-dynamically
-            final StringBuilder style = new StringBuilder();
-<<<<<<< HEAD
-            // Color of the progress bar / foreground
-            style.append("-fx-accent: ").append(JFXUtil.webRGB(model_widget.propFillColor().getValue())).append(" !important; ");
-
-            // Color of the background underneath the progress bar
-            // Note per moderna.css the background is actually three layers of color
-            // with fx-shadow-highlight-color on the bottom,
-            // then fx-text-box-border,
-            // and finally fx-control-inner-background on top, all stacked in place with offsets.
-            // This gives the illusion of having a bordered box with a shadow instead of actually being a
-            // bordered box with a shadow...
-            // Fortunately, the bottom-most color (the 'shadow') is already transparent so we can leave it alone
-            // Unfortunately, the middle color (the "border" color) is a solid gray color (#ececec), so we must
-            // override it with its rgba equivalent so that it has transparency matching the picked background color.
-            style.append("-fx-control-inner-background: ")
-                    .append(JFXUtil.webRGB(model_widget.propBackgroundColor().getValue()))
-                    .append(";");
-            style.append("-fx-text-box-border: rgba(236, 236, 236, ")
-                    .append(JFXUtil.webAlpha(model_widget.propBackgroundColor().getValue()))
-                    .append(");");
-            style.append("-fx-shadow-highlight-color: rgba(236, 236, 236, ")
-                    .append(JFXUtil.webAlpha(model_widget.propBackgroundColor().getValue()))
-                    .append(");");
-=======
-            style.append("-fx-accent: ").append(JFXUtil.webRgbOrHex(model_widget.propFillColor().getValue())).append(';');
-            style.append("-fx-control-inner-background: ").append(JFXUtil.webRgbOrHex(model_widget.propBackgroundColor().getValue())).append(';');
->>>>>>> 44e3c31f
-            jfx_node.setStyle(style.toString());
-        }
-        if (dirty_value.checkAndClear())
-            jfx_node.setProgress(percentage);
-    }
-}
+/*******************************************************************************
+ * Copyright (c) 2015-2022 Oak Ridge National Laboratory.
+ * All rights reserved. This program and the accompanying materials
+ * are made available under the terms of the Eclipse Public License v1.0
+ * which accompanies this distribution, and is available at
+ * http://www.eclipse.org/legal/epl-v10.html
+ *******************************************************************************/
+package org.csstudio.display.builder.representation.javafx.widgets;
+
+import org.csstudio.display.builder.model.DirtyFlag;
+import org.csstudio.display.builder.model.UntypedWidgetPropertyListener;
+import org.csstudio.display.builder.model.WidgetProperty;
+import org.csstudio.display.builder.model.WidgetPropertyListener;
+import org.csstudio.display.builder.model.util.VTypeUtil;
+import org.csstudio.display.builder.model.widgets.ProgressBarWidget;
+import org.csstudio.display.builder.representation.javafx.JFXUtil;
+import org.csstudio.javafx.rtplot.internal.util.Log10;
+import org.epics.vtype.Display;
+import org.epics.vtype.VType;
+import org.phoebus.ui.javafx.Styles;
+
+import javafx.scene.control.ProgressBar;
+import javafx.scene.transform.Rotate;
+import javafx.scene.transform.Translate;
+
+/** Creates JavaFX item for model widget
+ *  @author Kay Kasemir
+ *  @author Amanda Carpenter
+ */
+@SuppressWarnings("nls")
+public class ProgressBarRepresentation extends RegionBaseRepresentation<ProgressBar, ProgressBarWidget>
+{
+    private final DirtyFlag dirty_look = new DirtyFlag();
+    private final DirtyFlag dirty_value = new DirtyFlag();
+    private final UntypedWidgetPropertyListener lookChangedListener = this::lookChanged;
+    private final WidgetPropertyListener<Boolean> orientationChangedListener = this::orientationChanged;
+    private final UntypedWidgetPropertyListener valueChangedListener = this::valueChanged;
+    private volatile double percentage = 0.0;
+
+    @Override
+    public ProgressBar createJFXNode() throws Exception
+    {
+        final ProgressBar bar = new ProgressBar();
+        return bar;
+    }
+
+    @Override
+    protected void registerListeners()
+    {
+        super.registerListeners();
+        model_widget.propFillColor().addUntypedPropertyListener(lookChangedListener);
+        model_widget.propBackgroundColor().addUntypedPropertyListener(lookChangedListener);
+        model_widget.propWidth().addUntypedPropertyListener(lookChangedListener);
+        model_widget.propHeight().addUntypedPropertyListener(lookChangedListener);
+        model_widget.propLimitsFromPV().addUntypedPropertyListener(valueChangedListener);
+        model_widget.propMinimum().addUntypedPropertyListener(valueChangedListener);
+        model_widget.propMaximum().addUntypedPropertyListener(valueChangedListener);
+        model_widget.propLogScale().addUntypedPropertyListener(valueChangedListener);
+        model_widget.runtimePropValue().addUntypedPropertyListener(valueChangedListener);
+        model_widget.propHorizontal().addPropertyListener(orientationChangedListener);
+        valueChanged(null, null, null);
+    }
+
+    @Override
+    protected void unregisterListeners()
+    {
+        model_widget.propFillColor().removePropertyListener(lookChangedListener);
+        model_widget.propBackgroundColor().removePropertyListener(lookChangedListener);
+        model_widget.propWidth().removePropertyListener(lookChangedListener);
+        model_widget.propHeight().removePropertyListener(lookChangedListener);
+        model_widget.propLimitsFromPV().removePropertyListener(valueChangedListener);
+        model_widget.propMinimum().removePropertyListener(valueChangedListener);
+        model_widget.propMaximum().removePropertyListener(valueChangedListener);
+        model_widget.propLogScale().removePropertyListener(valueChangedListener);
+        model_widget.runtimePropValue().removePropertyListener(valueChangedListener);
+        model_widget.propHorizontal().removePropertyListener(orientationChangedListener);
+        super.unregisterListeners();
+    }
+
+    private void orientationChanged(final WidgetProperty<Boolean> prop, final Boolean old, final Boolean horizontal)
+    {
+        // When interactively changing orientation, swap width <-> height.
+        // This will only affect interactive changes once the widget is represented on the screen.
+        // Initially, when the widget is loaded from XML, the representation
+        // doesn't exist and the original width, height and orientation are applied
+        // without triggering a swap.
+        if (toolkit.isEditMode())
+        {
+            final int w = model_widget.propWidth().getValue();
+            final int h = model_widget.propHeight().getValue();
+            model_widget.propWidth().setValue(h);
+            model_widget.propHeight().setValue(w);
+        }
+        lookChanged(prop, old, horizontal);
+    }
+
+    private void lookChanged(final WidgetProperty<?> property, final Object old_value, final Object new_value)
+    {
+        dirty_look.mark();
+        toolkit.scheduleUpdate(this);
+    }
+
+    private void valueChanged(final WidgetProperty<?> property, final Object old_value, final Object new_value)
+    {
+        final VType vtype = model_widget.runtimePropValue().getValue();
+
+        final boolean limits_from_pv = model_widget.propLimitsFromPV().getValue();
+        double min_val = model_widget.propMinimum().getValue();
+        double max_val = model_widget.propMaximum().getValue();
+        if (limits_from_pv)
+        {
+            // Try display range from PV
+            final Display display_info = Display.displayOf(vtype);
+            if (display_info != null)
+            {
+                min_val = display_info.getDisplayRange().getMinimum();
+                max_val = display_info.getDisplayRange().getMaximum();
+            }
+        }
+        // Fall back to 0..100 range
+        if (min_val >= max_val)
+        {
+            min_val = 0.0;
+            max_val = 100.0;
+        }
+
+        // Determine percentage of value within the min..max range
+        final double value = VTypeUtil.getValueNumber(vtype).doubleValue();
+        final double percentage;
+
+        if (model_widget.propLogScale().getValue())
+        {
+            final double d = Log10.log10(max_val) - Log10.log10(min_val);
+            if (d == 0)
+                percentage = Double.NaN;
+            else
+                percentage = (Log10.log10(value) - Log10.log10(min_val)) / d;
+        }
+        else
+            percentage = (value - min_val) / (max_val - min_val);
+
+        // Limit to 0.0 .. 1.0
+        if (percentage < 0.0  ||  !Double.isFinite(percentage))
+            this.percentage = 0.0;
+        else if (percentage > 1.0)
+            this.percentage = 1.0;
+        else
+            this.percentage = percentage;
+        dirty_value.mark();
+        toolkit.scheduleUpdate(this);
+    }
+
+    @Override
+    public void updateChanges()
+    {
+        super.updateChanges();
+        if (dirty_look.checkAndClear())
+        {
+            boolean horizontal = model_widget.propHorizontal().getValue();
+            double width = model_widget.propWidth().getValue();
+            double height = model_widget.propHeight().getValue();
+            if (!horizontal)
+            {
+                jfx_node.getTransforms().setAll(
+                        new Translate(0, height),
+                        new Rotate(-90, 0, 0));
+                jfx_node.setPrefSize(height, width);
+            }
+            else
+            {
+                jfx_node.getTransforms().clear();
+                jfx_node.setPrefSize(width, height);
+            }
+
+            // Default 'inset' of .bar uses 7 pixels.
+            // A widget sized 15 has 8 pixels left for the bar.
+            // Select leaner style where .bar uses full size.
+//            Styles.update(jfx_node, "SmallBar",
+//                          Math.min(width, height) <= 15);
+
+            // Could clear style and use setBackground(),
+            // but result is very plain.
+            // Tweaking the color used by CSS keeps overall style.
+            // See also http://stackoverflow.com/questions/13467259/javafx-how-to-change-progressbar-color-dynamically
+            final StringBuilder style = new StringBuilder();
+
+            // Color of the progress bar / foreground
+            style.append("-fx-accent: ").append(JFXUtil.webRGB(
+                    JFXUtil.convert(
+                            model_widget.propFillColor().getValue()
+                    )
+            )).append(" !important; ");
+
+            // Color of the background underneath the progress bar
+            // Note per moderna.css the background is actually three layers of color
+            // with fx-shadow-highlight-color on the bottom,
+            // then fx-text-box-border,
+            // and finally fx-control-inner-background on top, all stacked in place with offsets.
+            // This gives the illusion of having a bordered box with a shadow instead of actually being a
+            // bordered box with a shadow...
+            // Fortunately, the bottom-most color (the 'shadow') is already transparent so we can leave it alone
+            // Unfortunately, the middle color (the "border" color) is a solid gray color (#ececec), so we must
+            // override it with its rgba equivalent so that it has transparency matching the picked background color.
+            style.append("-fx-control-inner-background: ")
+                    .append(JFXUtil.webRGB(
+                            JFXUtil.convert(
+                                    model_widget.propBackgroundColor().getValue()))
+                            )
+                    .append(";");
+            style.append("-fx-text-box-border: rgba(236, 236, 236, ")
+                    .append(JFXUtil.webAlpha(model_widget.propBackgroundColor().getValue()))
+                    .append(");");
+            style.append("-fx-shadow-highlight-color: rgba(236, 236, 236, ")
+                    .append(JFXUtil.webAlpha(model_widget.propBackgroundColor().getValue()))
+                    .append(");");
+            jfx_node.setStyle(style.toString());
+        }
+        if (dirty_value.checkAndClear())
+            jfx_node.setProgress(percentage);
+    }
+}