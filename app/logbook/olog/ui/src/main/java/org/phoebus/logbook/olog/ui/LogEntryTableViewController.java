package org.phoebus.logbook.olog.ui;

import javafx.animation.KeyFrame;
import javafx.animation.KeyValue;
import javafx.animation.Timeline;
import javafx.application.Platform;
import javafx.beans.property.SimpleObjectProperty;
import javafx.beans.value.ChangeListener;
import javafx.beans.value.ObservableValue;
import javafx.collections.FXCollections;
import javafx.collections.MapChangeListener;
import javafx.collections.ObservableList;
import javafx.collections.ObservableMap;
import javafx.concurrent.Worker.State;
import javafx.fxml.FXML;
import javafx.fxml.FXMLLoader;
import javafx.scene.Node;
import javafx.scene.control.Button;
import javafx.scene.control.SplitPane;
import javafx.scene.control.TableCell;
import javafx.scene.control.TableColumn;
import javafx.scene.control.TableView;
import javafx.scene.control.TextField;
import javafx.scene.image.Image;
import javafx.scene.input.KeyCode;
import javafx.scene.input.KeyEvent;
import javafx.scene.layout.GridPane;
import javafx.scene.layout.VBox;
import javafx.util.Duration;
import org.commonmark.Extension;
import org.commonmark.ext.gfm.tables.TableBlock;
import org.commonmark.ext.gfm.tables.TablesExtension;
import org.commonmark.ext.image.attributes.ImageAttributesExtension;
import org.commonmark.parser.Parser;
import org.commonmark.renderer.html.AttributeProvider;
import org.commonmark.renderer.html.HtmlRenderer;
import org.phoebus.logbook.LogClient;
import org.phoebus.logbook.LogEntry;
import org.phoebus.logbook.olog.ui.LogbookQueryUtil.Keys;
import org.phoebus.ui.javafx.ImageCache;
import org.phoebus.util.time.TimeParser;

import java.io.IOException;
import java.util.ArrayList;
import java.util.Arrays;
import java.util.List;
import java.util.Map;
import java.util.Map.Entry;
import java.util.concurrent.atomic.AtomicBoolean;
import java.util.stream.Collectors;

/**
 * A controller for a log entry table with a collapsible advance search section.
 * @author Kunal Shroff
 *
 */
public class LogEntryTableViewController extends LogbookSearchController {

    static final Image tag = ImageCache.getImage(LogEntryDisplayController.class, "/icons/add_tag.png");
    static final Image logbook = ImageCache.getImage(LogEntryDisplayController.class, "/icons/logbook-16.png");

    @FXML
    private Button resize;
    @FXML
    private Button search;
    @FXML
    private TextField query;

    // elements associated with the various search
    @FXML
    private GridPane ViewSearchPane;

    // elements related to the table view of the log entires
    @FXML
    private TableView<LogEntry> tableView;
    @FXML
    private TableColumn<LogEntry, LogEntry> descriptionCol;

    // detail logview
    @FXML
    public SplitPane logEntryDisplay;
    @FXML
    private LogEntryDisplayController logEntryDisplayController;

    @FXML
    private Node topLevelNode;
    @FXML
    private AdvancedSearchViewController advancedSearchViewController;

    // Model
    List<LogEntry> logEntries;

    // Search parameters
    ObservableMap<Keys, String> searchParameters;

    private HtmlRenderer htmlRenderer;
    private Parser parser;

    /**
     * Constructor.
     * @param logClient Log client implementation
     */
    public LogEntryTableViewController(LogClient logClient){
        setClient(logClient);
        List<Extension> extensions = Arrays.asList(TablesExtension.create(), ImageAttributesExtension.create());
        parser = Parser.builder().extensions(extensions).build();
        htmlRenderer = HtmlRenderer.builder()
                .attributeProviderFactory(context -> new OlogAttributeProvider())
                .extensions(extensions).build();
    }


    @FXML
    public void initialize() {

        resize.setText(">");

        searchParameters = FXCollections.observableHashMap();
        searchParameters.put(Keys.SEARCH, "*");
        searchParameters.put(Keys.STARTTIME, TimeParser.format(java.time.Duration.ofHours(8)));
        searchParameters.put(Keys.ENDTIME, TimeParser.format(java.time.Duration.ZERO));
        advancedSearchViewController.setSearchParameters(searchParameters);

        query.setText(searchParameters.entrySet().stream()
                .sorted(Entry.comparingByKey())
                .map((e) -> e.getKey().getName().trim() + "=" + e.getValue().trim())
                .collect(Collectors.joining("&")));

        searchParameters.addListener((MapChangeListener<Keys, String>) change -> query.setText(searchParameters.entrySet().stream()
                .sorted(Entry.comparingByKey())
                .map((e) -> e.getKey().getName().trim() + "=" + e.getValue().trim())
                .collect(Collectors.joining("&"))));

        // The display table.
        tableView.getColumns().clear();
        tableView.setEditable(false);
        tableView.getSelectionModel().selectedItemProperty().addListener(new ChangeListener<LogEntry>() {
            @Override
            public void changed(ObservableValue<? extends LogEntry> observable, LogEntry oldValue, LogEntry newValue) {
                logEntryDisplayController.setLogEntry(newValue);
            }
        });

        descriptionCol = new TableColumn<>("Log");
        descriptionCol.setMaxWidth(1f * Integer.MAX_VALUE * 100);
        descriptionCol.setCellValueFactory(col -> new SimpleObjectProperty(col.getValue()));
        descriptionCol.setCellFactory(col -> {
<<<<<<< HEAD

            return new TableCell<>() {
                private Node graphic ;
                private LogEntryCellController controller ;

                {
                    try {
                        FXMLLoader loader = new FXMLLoader(getClass().getResource("LogEntryCell.fxml"));
                        graphic = loader.load();
                        controller = loader.getController();
                    } catch (IOException exc) {
                        throw new RuntimeException(exc);
=======
            final GridPane pane = new GridPane();
            final Label titleText = new Label();
            titleText.setStyle("-fx-font-weight: bold");
            WebView webView = new WebView();
            final Node attachmentsNode;
            final Node propertiesNode;

            Node parent = topLevelNode.getScene().getRoot();
            FXMLLoader fxmlLoaderAttachments = new FXMLLoader(getClass().getResource("write/AttachmentsView.fxml"));
            fxmlLoaderAttachments.setControllerFactory(clazz -> {
                try {
                    if(clazz.isAssignableFrom(AttachmentsViewController.class)){
                        AttachmentsViewController attachmentsViewController =
                                (AttachmentsViewController)clazz.getConstructor(Node.class, Boolean.class)
                                        .newInstance(parent, false);
                        return attachmentsViewController;
                    }
                } catch (Exception e) {
                    Logger.getLogger(LogEntryTableViewController.class.getName()).log(Level.SEVERE, "Failed to construct controller for attachments view", e);
                }
                return null;
            });
            
            Node node = null;
            try {
                node = fxmlLoaderAttachments.load();
            } catch (IOException e) {
                Logger.getLogger(LogEntryTableViewController.class.getName()).log(Level.WARNING, "Unable to load fxml for attachments view", e);
            }
            attachmentsNode = node;

            FXMLLoader fxmlLoaderProperties = new FXMLLoader(getClass().getResource("LogProperties.fxml"));
            try {
                node = fxmlLoaderProperties.load();
            } catch (IOException e) {
                Logger.getLogger(LogEntryTableViewController.class.getName()).log(Level.WARNING, "Unable to load fxml for properties view", e);
            }
            propertiesNode = node;

            pane.addColumn(0, titleText, webView, attachmentsNode, propertiesNode);

            ColumnConstraints cc = new ColumnConstraints();
            cc.setHgrow(Priority.ALWAYS);
            pane.getColumnConstraints().add(cc);

            return new TableCell<>() {
                @Override
                public void updateItem(LogEntry logEntry, boolean empty) {
                    super.updateItem(logEntry, empty);
                    if (empty) {
                        setGraphic(null);
                    } else {
                        if (logEntry.getTitle() == null || logEntry.getTitle().isEmpty()) {
                            titleText.setVisible(false);
                        } else {
                            titleText.setVisible(true);
                            titleText.setText(logEntry.getTitle());
                        }

                        // Instantiate and configure the web engine only if there is something to be rendered
                        // in the web view.
                        if((logEntry.getSource() != null && !logEntry.getSource().isEmpty()) ||
                                (logEntry.getDescription() != null && !logEntry.getDescription().isEmpty())){
                            WebEngine webEngine = webView.getEngine();
                            webEngine.setUserStyleSheetLocation(getClass()
                                    .getResource("/webview.css").toExternalForm());
                            webEngine.getLoadWorker().stateProperty().addListener(new ChangeListener<State>() {
                                @Override
                                public void changed(ObservableValue<? extends State> arg0, State oldState, State newState) {
                                    if (newState == State.SUCCEEDED) {
                                        Object result = webEngine.executeScript(
                                                "document.getElementById('olog').offsetHeight");
                                        if(result instanceof Integer) {
                                            Integer i = (Integer) result;
                                            final double height = Double.valueOf(i) + 20;
                                            Platform.runLater(() -> webView.setPrefHeight(height));
                                        }
                                    }
                                }
                            });
                            // Content is defined by the source (default) or description field. If both are null
                            // or empty, do no load any content to the WebView.
                            if(logEntry.getSource() != null && !logEntry.getSource().isEmpty()){
                                webEngine.loadContent(toHtml(logEntry.getSource()));
                            }
                            else if(logEntry.getDescription() != null && !logEntry.getDescription().isEmpty()){
                                webEngine.loadContent(toHtml(logEntry.getDescription()));
                            }
                        }
                        else{
                            // No description/source to be rendered => hide the web view
                            webView.visibleProperty().setValue(false);
                        }

                        AttachmentsViewController attachmentsController = fxmlLoaderAttachments.getController();
                        if(!logEntry.getAttachments().isEmpty()) {
                            attachmentsNode.visibleProperty().setValue(true);
                            LogEntryModel model = new LogEntryModel(logEntry);
                            attachmentsController.setImages(model.getImages());
                            attachmentsController.setFiles(model.getFiles());
                        } else {
                            if (attachmentsNode != null) {
                                attachmentsNode.visibleProperty().setValue(false);
                            }
                        }

                        LogPropertiesController logPropertiesController = fxmlLoaderProperties.getController();
                        if(!logEntry.getProperties().isEmpty()) {
                            propertiesNode.visibleProperty().setValue(true);
                            logPropertiesController.setProperties(logEntry.getProperties());
                        } else {
                            if (propertiesNode != null) {
                                propertiesNode.visibleProperty().setValue(false);
                            }
                        }
                        setGraphic(pane);
>>>>>>> 20108ade
                    }
                }

                @Override
                public void updateItem(LogEntry logEntry, boolean empty) {
                    super.updateItem(logEntry, empty);
                    if (empty) {
                        setGraphic(null);
                    } else {
                        controller.setLogEntry(logEntry);
                        setGraphic(graphic);
                    }
                }
            };
        });

        tableView.getColumns().add(descriptionCol);

        // Bind ENTER key press to search
        query.addEventFilter(KeyEvent.KEY_PRESSED, event -> {
            if (event.getCode() == KeyCode.ENTER) {
                search();
            }
        });

    }

    /**
     * Converts Commonmark content to HTML.
     * @param commonmarkString Raw Commonmark string
     * @return The HTML output of the Commonmark processor.
     */
    private String toHtml(String commonmarkString){
        org.commonmark.node.Node document = parser.parse(commonmarkString);
        String html = htmlRenderer.render(document);
        // Wrap the content in a named div so that a suitable height may be determined.
        return "<div id='olog'>\n" + html + "</div>";
    }

    /**
     * An {@link AttributeProvider} used to style elements of a log entry. Other types of
     * attribute processing is of course possible.
     */
    private class OlogAttributeProvider implements AttributeProvider {
        @Override
        public void setAttributes(org.commonmark.node.Node node, String s, Map<String, String> map) {
            if (node instanceof TableBlock) {
                map.put("class", "olog-table");
            }
            // Image URL is relative by design. Need to prepend the service URL to make the
            // src attribute complete.
            if(node instanceof org.commonmark.node.Image){
                String src = map.get("src");
                src = LogEntryTableViewController.this.getClient().getServiceUrl() + "/" + src;
                map.put("src", src);
            }
        }
    }

    // Keeps track of when the animation is active. Multiple clicks will be ignored
    // until a give resize action is completed
    private AtomicBoolean moving = new AtomicBoolean(false);

    @FXML
    public void resize() {
        if (!moving.compareAndExchangeAcquire(false, true)) {
            if (resize.getText().equals("<")) {
                Duration cycleDuration = Duration.millis(400);
                KeyValue kv = new KeyValue(advancedSearchViewController.getPane().minWidthProperty(), 0);
                KeyValue kv2 = new KeyValue(advancedSearchViewController.getPane().maxWidthProperty(), 0);
                Timeline timeline = new Timeline(new KeyFrame(cycleDuration, kv, kv2));
                timeline.play();
                timeline.setOnFinished(event -> {
                    resize.setText(">");
                    moving.set(false);
                });
            } else {
                Duration cycleDuration = Duration.millis(400);
                double width = ViewSearchPane.getWidth() / 3;
                KeyValue kv = new KeyValue(advancedSearchViewController.getPane().minWidthProperty(), width);
                KeyValue kv2 = new KeyValue(advancedSearchViewController.getPane().prefWidthProperty(), width);
                Timeline timeline = new Timeline(new KeyFrame(cycleDuration, kv, kv2));
                timeline.play();
                timeline.setOnFinished(event -> {
                    resize.setText("<");
                    moving.set(false);
                });
            }
        }
    }

    @FXML
    void updateQuery() {
        Arrays.asList(query.getText().split("&")).forEach(s -> {
            String key = s.split("=")[0];
            for (Keys k : Keys.values()) {
                if (k.getName().equals(key)) {
                    searchParameters.put(k, s.split("=")[1]);
                }
            }
        });
    }

    @FXML
    public void search() {
        // parse the various time representations to Instant
        super.search(LogbookQueryUtil.parseQueryString(query.getText()));
    }

    @FXML
    public void setSelection() {

    }

    @Override
    public void setLogs(List<LogEntry> logs) {
        List<LogEntry> copy = logs.stream()
                .sorted((one, two) -> one.getCreatedDate().compareTo(two.getCreatedDate()))
                .collect(Collectors.toList());

        this.logEntries = copy;
        refresh();
    }

    public void setQuery(String parsedQuery) {
        query.setText(parsedQuery);
        updateQuery();
        search();
    }

    public String getQuery() {
        return query.getText();
    }

    private void refresh() {
        if (logEntries != null) {
            ObservableList<LogEntry> logsList = FXCollections.observableArrayList();
            logsList.addAll(new ArrayList<>(logEntries));
            tableView.setItems(logsList);
        }
    }
}<|MERGE_RESOLUTION|>--- conflicted
+++ resolved
@@ -3,7 +3,6 @@
 import javafx.animation.KeyFrame;
 import javafx.animation.KeyValue;
 import javafx.animation.Timeline;
-import javafx.application.Platform;
 import javafx.beans.property.SimpleObjectProperty;
 import javafx.beans.value.ChangeListener;
 import javafx.beans.value.ObservableValue;
@@ -11,7 +10,6 @@
 import javafx.collections.MapChangeListener;
 import javafx.collections.ObservableList;
 import javafx.collections.ObservableMap;
-import javafx.concurrent.Worker.State;
 import javafx.fxml.FXML;
 import javafx.fxml.FXMLLoader;
 import javafx.scene.Node;
@@ -145,7 +143,6 @@
         descriptionCol.setMaxWidth(1f * Integer.MAX_VALUE * 100);
         descriptionCol.setCellValueFactory(col -> new SimpleObjectProperty(col.getValue()));
         descriptionCol.setCellFactory(col -> {
-<<<<<<< HEAD
 
             return new TableCell<>() {
                 private Node graphic ;
@@ -158,124 +155,6 @@
                         controller = loader.getController();
                     } catch (IOException exc) {
                         throw new RuntimeException(exc);
-=======
-            final GridPane pane = new GridPane();
-            final Label titleText = new Label();
-            titleText.setStyle("-fx-font-weight: bold");
-            WebView webView = new WebView();
-            final Node attachmentsNode;
-            final Node propertiesNode;
-
-            Node parent = topLevelNode.getScene().getRoot();
-            FXMLLoader fxmlLoaderAttachments = new FXMLLoader(getClass().getResource("write/AttachmentsView.fxml"));
-            fxmlLoaderAttachments.setControllerFactory(clazz -> {
-                try {
-                    if(clazz.isAssignableFrom(AttachmentsViewController.class)){
-                        AttachmentsViewController attachmentsViewController =
-                                (AttachmentsViewController)clazz.getConstructor(Node.class, Boolean.class)
-                                        .newInstance(parent, false);
-                        return attachmentsViewController;
-                    }
-                } catch (Exception e) {
-                    Logger.getLogger(LogEntryTableViewController.class.getName()).log(Level.SEVERE, "Failed to construct controller for attachments view", e);
-                }
-                return null;
-            });
-            
-            Node node = null;
-            try {
-                node = fxmlLoaderAttachments.load();
-            } catch (IOException e) {
-                Logger.getLogger(LogEntryTableViewController.class.getName()).log(Level.WARNING, "Unable to load fxml for attachments view", e);
-            }
-            attachmentsNode = node;
-
-            FXMLLoader fxmlLoaderProperties = new FXMLLoader(getClass().getResource("LogProperties.fxml"));
-            try {
-                node = fxmlLoaderProperties.load();
-            } catch (IOException e) {
-                Logger.getLogger(LogEntryTableViewController.class.getName()).log(Level.WARNING, "Unable to load fxml for properties view", e);
-            }
-            propertiesNode = node;
-
-            pane.addColumn(0, titleText, webView, attachmentsNode, propertiesNode);
-
-            ColumnConstraints cc = new ColumnConstraints();
-            cc.setHgrow(Priority.ALWAYS);
-            pane.getColumnConstraints().add(cc);
-
-            return new TableCell<>() {
-                @Override
-                public void updateItem(LogEntry logEntry, boolean empty) {
-                    super.updateItem(logEntry, empty);
-                    if (empty) {
-                        setGraphic(null);
-                    } else {
-                        if (logEntry.getTitle() == null || logEntry.getTitle().isEmpty()) {
-                            titleText.setVisible(false);
-                        } else {
-                            titleText.setVisible(true);
-                            titleText.setText(logEntry.getTitle());
-                        }
-
-                        // Instantiate and configure the web engine only if there is something to be rendered
-                        // in the web view.
-                        if((logEntry.getSource() != null && !logEntry.getSource().isEmpty()) ||
-                                (logEntry.getDescription() != null && !logEntry.getDescription().isEmpty())){
-                            WebEngine webEngine = webView.getEngine();
-                            webEngine.setUserStyleSheetLocation(getClass()
-                                    .getResource("/webview.css").toExternalForm());
-                            webEngine.getLoadWorker().stateProperty().addListener(new ChangeListener<State>() {
-                                @Override
-                                public void changed(ObservableValue<? extends State> arg0, State oldState, State newState) {
-                                    if (newState == State.SUCCEEDED) {
-                                        Object result = webEngine.executeScript(
-                                                "document.getElementById('olog').offsetHeight");
-                                        if(result instanceof Integer) {
-                                            Integer i = (Integer) result;
-                                            final double height = Double.valueOf(i) + 20;
-                                            Platform.runLater(() -> webView.setPrefHeight(height));
-                                        }
-                                    }
-                                }
-                            });
-                            // Content is defined by the source (default) or description field. If both are null
-                            // or empty, do no load any content to the WebView.
-                            if(logEntry.getSource() != null && !logEntry.getSource().isEmpty()){
-                                webEngine.loadContent(toHtml(logEntry.getSource()));
-                            }
-                            else if(logEntry.getDescription() != null && !logEntry.getDescription().isEmpty()){
-                                webEngine.loadContent(toHtml(logEntry.getDescription()));
-                            }
-                        }
-                        else{
-                            // No description/source to be rendered => hide the web view
-                            webView.visibleProperty().setValue(false);
-                        }
-
-                        AttachmentsViewController attachmentsController = fxmlLoaderAttachments.getController();
-                        if(!logEntry.getAttachments().isEmpty()) {
-                            attachmentsNode.visibleProperty().setValue(true);
-                            LogEntryModel model = new LogEntryModel(logEntry);
-                            attachmentsController.setImages(model.getImages());
-                            attachmentsController.setFiles(model.getFiles());
-                        } else {
-                            if (attachmentsNode != null) {
-                                attachmentsNode.visibleProperty().setValue(false);
-                            }
-                        }
-
-                        LogPropertiesController logPropertiesController = fxmlLoaderProperties.getController();
-                        if(!logEntry.getProperties().isEmpty()) {
-                            propertiesNode.visibleProperty().setValue(true);
-                            logPropertiesController.setProperties(logEntry.getProperties());
-                        } else {
-                            if (propertiesNode != null) {
-                                propertiesNode.visibleProperty().setValue(false);
-                            }
-                        }
-                        setGraphic(pane);
->>>>>>> 20108ade
                     }
                 }
 
@@ -319,7 +198,7 @@
      * An {@link AttributeProvider} used to style elements of a log entry. Other types of
      * attribute processing is of course possible.
      */
-    private class OlogAttributeProvider implements AttributeProvider {
+    static class OlogAttributeProvider implements AttributeProvider {
         @Override
         public void setAttributes(org.commonmark.node.Node node, String s, Map<String, String> map) {
             if (node instanceof TableBlock) {
