/*******************************************************************************
 * Copyright (c) 2018 Oak Ridge National Laboratory.
 * All rights reserved. This program and the accompanying materials
 * are made available under the terms of the Eclipse Public License v1.0
 * which accompanies this distribution, and is available at
 * http://www.eclipse.org/legal/epl-v10.html
 *******************************************************************************/
package org.phoebus.logbook.olog.ui.write;

import javafx.application.Platform;
import javafx.beans.property.ReadOnlyBooleanProperty;
import javafx.beans.property.SimpleBooleanProperty;
import javafx.collections.FXCollections;
import javafx.collections.ListChangeListener;
import javafx.collections.ObservableList;
import javafx.embed.swing.SwingFXUtils;
import javafx.scene.image.Image;
import org.phoebus.framework.jobs.JobManager;
import org.phoebus.logbook.Attachment;
import org.phoebus.logbook.AttachmentImpl;
import org.phoebus.logbook.LogClient;
import org.phoebus.logbook.LogEntry;
import org.phoebus.logbook.LogEntryImpl.LogEntryBuilder;
import org.phoebus.logbook.LogFactory;
import org.phoebus.logbook.LogService;
import org.phoebus.logbook.Logbook;
import org.phoebus.logbook.LogbookImpl;
import org.phoebus.logbook.Property;
import org.phoebus.logbook.Tag;
import org.phoebus.logbook.TagImpl;
import org.phoebus.logbook.olog.ui.LogbookUIPreferences;
import org.phoebus.security.store.SecureStore;
import org.phoebus.security.tokens.SimpleAuthenticationToken;

import javax.imageio.ImageIO;
import java.io.File;
import java.io.FileInputStream;
import java.io.FileNotFoundException;
import java.io.IOException;
import java.time.Instant;
import java.util.ArrayList;
import java.util.Collection;
import java.util.Collections;
import java.util.Comparator;
import java.util.List;
import java.util.UUID;
import java.util.logging.Level;
import java.util.logging.Logger;
import java.util.stream.Collectors;

import static org.phoebus.ui.application.PhoebusApplication.logger;

/**
 * Purveyor of log entry application state.
 * <p> Provides methods to set log entry data and to submit log entries.
 *
 * @author Evan Smith
 */
@SuppressWarnings("nls")
public class LogEntryModel {
    public static final String USERNAME_TAG = "username";
    public static final String PASSWORD_TAG = "password";

    private final LogService logService;
    private final LogFactory logFactory;
    private final LogPropertyFactory logPropertyFactory;

    //private Node node;
    private String username;
    private String password;
    private Instant date;
    private String level;
    private String title;
    private String text;

    private final ObservableList<String> logbooks;
    private final ObservableList<String> tags;
    private final ObservableList<Property> properties;
    private final ObservableList<String> selectedLogbooks;
    private final ObservableList<String> selectedTags;
    private final ObservableList<Property> selectedProperties;
    private final ObservableList<String> levels;
    private final ObservableList<Image> images;
    private final ObservableList<File> files;
    private final ObservableList<EmbedImageDescriptor> embeddedImages;

    /**
     * Property that allows the model to define when the application is in an appropriate state to submit a log entry.
     */
    private final ReadOnlyBooleanProperty readyToSubmitProperty; // To be broadcast through getReadyToSubmitProperty method.
    private final SimpleBooleanProperty readyToSubmit;         // Used internally. Backs read only property above.

    /**
     * Property that allows the model to define when the application needs to update the username and password text fields. Only used if save_credentials=true
     */
    private final ReadOnlyBooleanProperty updateCredentialsProperty; // To be broadcast through getUpdateCredentialsProperty.
    private final SimpleBooleanProperty updateCredentials;         // Used internally. Backs read only property above.

    /**
     * onSubmitAction runnable - runnable to be executed after the submit action completes.
     */
    private Runnable onSubmitAction;

    private static final Logger LOGGER = Logger.getLogger(LogEntryModel.class.getName());

    public LogEntryModel() {
        username = "";
        password = "";
        level = "";
        title = "";
        text = "";

        updateCredentials = new SimpleBooleanProperty();
        updateCredentialsProperty = updateCredentials;

        logService = LogService.getInstance();

        logFactory = logService.getLogFactories().get(LogbookUIPreferences.logbook_factory);
        if (logFactory == null)
            logger.log(Level.WARNING, "Undefined logbook factory " + LogbookUIPreferences.logbook_factory);

        tags = FXCollections.observableArrayList();
        logbooks = FXCollections.observableArrayList();
        levels = FXCollections.observableArrayList();
        properties = FXCollections.observableArrayList();

        selectedLogbooks = FXCollections.observableArrayList();
        selectedTags = FXCollections.observableArrayList();
        selectedProperties = FXCollections.observableArrayList();

        images = FXCollections.observableArrayList();
        files = FXCollections.observableArrayList();
        embeddedImages = FXCollections.observableArrayList();

        //node = callingNode;

        readyToSubmit = new SimpleBooleanProperty(false);
        readyToSubmitProperty = readyToSubmit;

        // Set default logbooks
        // Get rid of leading and trailing whitespace and add the default to the selected list.
        for (String logbook : LogbookUIPreferences.default_logbooks) {
            LOGGER.log(Level.INFO, String.format("Adding default logbook \"%s\"", logbook));
            addSelectedLogbook(logbook.trim());
        }

        // Find and set properties contributed
        logPropertyFactory = LogPropertyFactory.getInstance();
    }

    public LogEntryModel(LogEntry template) {
        this();
        if (template == null) {
            return;
        }

        setTitle(template.getTitle());
        setText(template.getDescription());
        Collection<Logbook> logbooks = template.getLogbooks();
        logbooks.forEach(logbook ->
        {
            addSelectedLogbook(logbook.getName());
        });

        Collection<Tag> tags = template.getTags();
        tags.forEach(tag ->
        {
            addSelectedTag(tag.getName());
        });

        final List<Image> images = new ArrayList<>();
        final List<File> files = new ArrayList<>();
        for (Attachment attachment : template.getAttachments()) {
            final File file = attachment.getFile();

            // Add image to model if attachment is image.
            if (attachment.getContentType().toLowerCase().startsWith("image")) {
                try {
                    images.add(new Image(new FileInputStream(file)));
                } catch (FileNotFoundException ex) {
                    logger.log(Level.WARNING, "Log entry template attachment file not found: '" + file.getName() + "'", ex);
                }
            }
            // Add file to model if attachment is file.
            else //if (attachment.getContentType().toLowerCase().startsWith("image"))
                files.add(file);
        }
        setImages(images);
        setFiles(files);
    }

    public void addEmbeddedImage(EmbedImageDescriptor embedImageDescriptor){
        embeddedImages.add(embedImageDescriptor);
    }

    public void fetchStoredUserCredentials() {
        // Perform file IO on background thread.
        JobManager.schedule("Access Secure Store", monitor ->
        {
            // Get the SecureStore. Retrieve username and password.
            try {
                SecureStore store = new SecureStore();
                // Could be accessed from JavaFX Application Thread when updating, so synchronize.
                synchronized (username) {
                    String result = store.get(LogEntryModel.USERNAME_TAG);
                    username = (null == result) ? "" : result;
                }
                synchronized (password) {
                    String result = store.get(LogEntryModel.PASSWORD_TAG);
                    password = (null == result) ? "" : result;
                }
                // Let anyone listening know that their credentials are now out of date.
                updateCredentials.set(true);
            } catch (Exception ex) {
                logger.log(Level.WARNING, "Secure Store file not found.", ex);
            }
        });
    }

    public ReadOnlyBooleanProperty getUpdateCredentialsProperty() {
        return updateCredentialsProperty;
    }

    /**
     * Set the user name.
     *
     * @param username username
     */
    public void setUser(final String username) {
        // Could be accessed from background thread when updating, so synchronize.
        synchronized (this.username) {
            this.username = username;
        }
        checkIfReadyToSubmit();
    }

    public String getUsername() {
        return username;
    }

    public String getPassword() {
        return password;
    }

    /**
     * Set the password.
     *
     * @param password password
     */
    public void setPassword(final String password) {
        // Could be accessed from background thread when updating, so synchronize.
        synchronized (this.password) {
            this.password = password;
        }
        checkIfReadyToSubmit();
    }

    /**
     * Set the date.
     *
     * @param date log date
     */
    public void setDate(final Instant date) {
        this.date = date;
    }

    /**
     * Set the level.
     *
     * @param level log level
     */
    public void setLevel(final String level) {
        this.level = level;
    }

    /**
     * Get the title.
     */
    public String getTitle() {
        return title;
    }

    /**
     * Set the title.
     *
     * @param title log title
     */
    public void setTitle(final String title) {
        this.title = title;
        checkIfReadyToSubmit();
    }

    /**
     * Get the text.
     */
    public String getText() {
        return text;
    }

    /**
     * Set the text.
     *
     * @param text log text
     */
    public void setText(final String text) {
        this.text = text;
    }

    /**
     * Get an unmodifiable list of supported log levels.
     *
     * @return - supported log levels
     */
    public ObservableList<String> getLevels() {
        return FXCollections.unmodifiableObservableList(levels);
    }

    /**
     * Get an unmodifiable list of the log books.
     *
     * @return list of available logbooks
     */
    public ObservableList<String> getLogbooks() {
        return FXCollections.unmodifiableObservableList(logbooks);
    }

    /**
     * Get a list of the properties
     *
     * @return list of available properties
     */
    public ObservableList<Property> getProperties() {
        return properties;
    }


    public ObservableList<Property> getSelectedProperties() {
        return selectedProperties;
    }

    /**
     * Get an unmodifiable list of the selected log books.
     *
     * @return
     */
    public ObservableList<String> getSelectedLogbooks() {
        return FXCollections.unmodifiableObservableList(selectedLogbooks);
    }

    /**
<<<<<<< HEAD
=======
     * Tests whether the model's log book list contains the passed log book name.
     *
     * @param logbook
     * @return true if logbook is present in the list of available logbooks
     */
    public boolean hasLogbook(final String logbook) {
        return logbooks.contains(logbook);
    }

    /**
>>>>>>> 21c1b4f7
     * Tests whether the model's selected log book list contains the passed log book name.
     *
     * @param logbook
     * @return
     */
    public boolean hasSelectedLogbook(final String logbook) {
        return selectedLogbooks.contains(logbook);
    }

    /**
     * Add a log book to the model's selected log books list.
     *
     * @param logbook
     * @return
     */
    public boolean addSelectedLogbook(final String logbook) {
        boolean result = selectedLogbooks.add(logbook);
        selectedLogbooks.sort(Comparator.naturalOrder());
        checkIfReadyToSubmit();
        return result;
    }

    /**
     * Remove a log book from the model's selected log book list.
     *
     * @param logbook
     * @return
     */
    public boolean removeSelectedLogbook(final String logbook) {
        boolean result = selectedLogbooks.remove(logbook);
        checkIfReadyToSubmit();
        return result;
    }

    /**
     * Get an unmodifiable list of the tags.
     *
     * @return
     */
    public ObservableList<String> getTags() {
        return FXCollections.unmodifiableObservableList(tags);
    }

    /**
     * Get an unmodifiable list of the selected tags.
     *
     * @return
     */
    public ObservableList<String> getSelectedTags() {
        return FXCollections.unmodifiableObservableList(selectedTags);
    }

    /**
     * Tests whether the model's selected tag list contains the passed tag name.
     *
     * @param tag
     * @return
     */
    public boolean hasSelectedTag(final String tag) {
        return selectedTags.contains(tag);
    }

    /**
     * Adds the passed tag name to the model's selected tag list.
     *
     * @param tag
     * @return
     */
    public boolean addSelectedTag(final String tag) {
        boolean result = selectedTags.add(tag);
        selectedTags.sort(Comparator.naturalOrder());
        return result;
    }

    /**
     * Removes the passed tag name from the model's selected tag list.
     *
     * @param tag
     * @return
     */
    public boolean removeSelectedTag(final String tag) {
        return selectedTags.remove(tag);
    }

    public void setImages(final List<Image> images) {
        this.images.setAll(images);
    }

    /**
     * Return an unmodifiable list of the model's images.
     *
     * @return
     */
    public ObservableList<Image> getImages() {
        return FXCollections.unmodifiableObservableList(images);
    }

    /**
     * Return an unmodifiable list of the model's files.
     *
     * @return
     */
    public ObservableList<File> getFiles() {
        return FXCollections.unmodifiableObservableList(files);
    }

    /**
     * @param files Files to add to log entry
     */
    public void setFiles(final List<File> files) {
        this.files.setAll(files);
    }

    /**
     * Check if ready to submit and update readyToSubmitProperty appropriately.
     */
    private void checkIfReadyToSubmit() {
        if (
                username.trim().isEmpty() ||
                        password.trim().isEmpty() ||
                        title.trim().isEmpty() ||
                        selectedLogbooks.isEmpty()
        ) {
            readyToSubmit.set(false);
        } else {
            readyToSubmit.set(true);
        }
    }

    /**
     * Get the ready to submit property. True when all required fields have been filled.
     */
    public ReadOnlyBooleanProperty getReadyToSubmitProperty() {
        return readyToSubmitProperty;
    }

    /**
     * Create and return a log entry with the current data in the log entry form.
     * NOTE: this method calls the remote service in a synchronous manner. Calling code should handle potential
     * threading issues, e.g. invoking this method on the UI thread. Using a synchronous approach facilitates
     * handling of connection or authentication issues.
     *
     * @throws IOException
     */
    public LogEntry submitEntry() throws Exception {
        // Create a log entry with the form data.
        LogEntryBuilder logEntryBuilder = new LogEntryBuilder();
        logEntryBuilder.title(title)
                .description(text)
                .level(level);

        for (String selectedLogbook : selectedLogbooks)
            logEntryBuilder.appendToLogbook(LogbookImpl.of(selectedLogbook));
        for (String selectedTag : selectedTags)
            logEntryBuilder.appendTag(TagImpl.of(selectedTag));
        for (Property selectedProperty : selectedProperties)
            logEntryBuilder.appendProperty(selectedProperty);
        // List of temporary image files to delete.
        List<File> toDelete = new ArrayList<>();

        // Add Images
        for (Image image : images) {
            File imageFile = File.createTempFile("log_entry_image_", ".png");
            imageFile.deleteOnExit();
            toDelete.add(imageFile);
            ImageIO.write(SwingFXUtils.fromFXImage(image, null), "png", imageFile);
            logEntryBuilder.attach(AttachmentImpl.of(imageFile, "image", false));
        }

        // Add embedded images
        for(EmbedImageDescriptor embedImageDescriptor : embeddedImages){
            File imageFile = new File(System.getProperty("java.io.tmpdir"), embedImageDescriptor.getFileName());
            imageFile.deleteOnExit();
            toDelete.add(imageFile);
            ImageIO.write(SwingFXUtils.fromFXImage(embedImageDescriptor.getImage(), null), "png", imageFile);
            logEntryBuilder.attach(AttachmentImpl.of(embedImageDescriptor.getId(), imageFile, "image", false));
        }

        // Add Files
        for (File file : files) {
            logEntryBuilder.attach(AttachmentImpl.of(file, "file", false));
        }

        LogEntry logEntry = logEntryBuilder.build();

        // Sumission should be synchronous such that clients can intercept failures

        if (LogbookUIPreferences.save_credentials) {
            // Get the SecureStore. Store username and password.
            try {
                SecureStore store = new SecureStore();
                store.set(USERNAME_TAG, username);
                store.set(PASSWORD_TAG, password);
            } catch (Exception ex) {
                logger.log(Level.WARNING, "Secure Store file not found.", ex);
            }
        }
        LogEntry result = null;
        if (null != logFactory)
            result = logFactory.getLogClient(new SimpleAuthenticationToken(username, password)).set(logEntry);

        // Delete the temporary files.
        for (File file : toDelete)
            file.delete();
        // Run the onSubmitAction runnable
        if (null != onSubmitAction)
            onSubmitAction.run();

        return result;
    }

    /**
     * Fetch the available log book and tag lists on a separate thread.
     */
    public void fetchLists() {
        if (null != logFactory)
            JobManager.schedule("Fetch Logbooks and Tags", monitor ->
            {
                LogClient logClient = logFactory.getLogClient();

                List<Logbook> logList = new ArrayList<>();
                List<Tag> tagList = new ArrayList<>();

                logClient.listLogbooks().forEach(logbook -> logList.add(logbook));
                logClient.listTags().forEach(tag -> tagList.add(tag));

                // Certain views have listeners to these observable lists. So, when they change, the call backs need to execute on the FX Application thread.
                Platform.runLater(() ->
                {
                    logList.forEach(logbook -> logbooks.add(logbook.getName()));
                    tagList.forEach(tag -> tags.add(tag.getName()));

                    Collections.sort(logbooks);
                    Collections.sort(tags);
                });
            });
    }

    /**
     * Fetch the available log properties on a separate thread.
     */
    public void fetchProperties() {
        if (null != logFactory)
            JobManager.schedule("Fetch Properties ", monitor ->
            {
                LogClient logClient = logFactory.getLogClient();

                List<Property> propertyList = logClient.listProperties().stream().collect(Collectors.toList());

                // Certain views have listeners to these observable lists. So, when they change, the call backs need to execute on the FX Application thread.
                Platform.runLater(() ->
                {
                    propertyList.forEach(properties::add);
                });
            });
    }


    /**
     * Fetch log properties provided by Log Properties Providers contributed via SPI on a separate thread.
     */
    public void fetchLogProperties() {
        if (null != logPropertyFactory)
            JobManager.schedule("Fetch Properties contributed via SPI ", monitor ->
            {
                List<Property> contributedProperties = this.logPropertyFactory.getLogProperties();

                // Certain views have listeners to these observable lists. So, when they change, the call backs need to execute on the FX Application thread.
                Platform.runLater(() ->
                {
                    selectedProperties.addAll(contributedProperties);
                });
            });
    }
    public void setSelectedProperties(List<Property> properties) {
        this.selectedProperties.setAll(properties);
    }
    /**
     * Fetch the available log levels on a separate thread.
     */
    public void fetchLevels() {
        if (null != logFactory)
            JobManager.schedule("Fetch Levels ", monitor ->
            {
                LogClient logClient = logFactory.getLogClient();

                List<String> levelList = logClient.listLevels().stream().collect(Collectors.toList());

                // Certain views have listeners to these observable lists. So, when they change, the call backs need to execute on the FX Application thread.
                Platform.runLater(() ->
                {
                    levelList.forEach(level -> levels.add(level));
                });
            });
    }

    /**
     * Add a change listener to the available tags list.
     *
     * @param changeListener
     */
    public void addTagListener(ListChangeListener<String> changeListener) {
        tags.addListener(changeListener);
    }

    /**
     * Add a change listener to the available log books list.
     *
     * @param changeListener
     */
    public void addLogbookListener(ListChangeListener<String> changeListener) {
        logbooks.addListener(changeListener);
    }

    /**
     * Add a change listener to the available log level list.
     *
     * @param changeListener
     */
    public void addLevelListener(ListChangeListener<String> changeListener) {
        levels.addListener(changeListener);
    }
}<|MERGE_RESOLUTION|>--- conflicted
+++ resolved
@@ -348,19 +348,6 @@
     }
 
     /**
-<<<<<<< HEAD
-=======
-     * Tests whether the model's log book list contains the passed log book name.
-     *
-     * @param logbook
-     * @return true if logbook is present in the list of available logbooks
-     */
-    public boolean hasLogbook(final String logbook) {
-        return logbooks.contains(logbook);
-    }
-
-    /**
->>>>>>> 21c1b4f7
      * Tests whether the model's selected log book list contains the passed log book name.
      *
      * @param logbook
