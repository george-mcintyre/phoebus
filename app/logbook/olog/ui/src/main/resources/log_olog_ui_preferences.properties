# ------------------------------
# Package org.phoebus.logbook.olog.ui
# ------------------------------

# Comma-separated list of default logbooks for new log entries.
default_logbooks=Scratch Pad

# The default query for logbook applications
default_logbook_query=desc=*&start=12 hours&end=now

# Whether or not to save user credentials to file so they only have to be entered once when making log entries.
save_credentials=false

# Stylesheet for the items in the log calendar view
calendar_view_item_stylesheet=Agenda.css

# Text to render for the "Level" field of a log entry. Sites may wish to customize this with respect to
# its wording and its implied purpose.
level_field_name=Level:

# Name of markup help file. It must be relative to the Olog ES service root URL
markup_help=CommonmarkCheatsheet.html

# Root URL of the Olog web client, if one exists. Set this to the empty string
# to suppress rendering of the "Copy URL" button for a log entry.
web_client_root_URL=

# Log entry groups support. If set to false user will not be able to create replies
# to log entries, and consequently UI elements and views related to log entry
# groups will not be shown.
log_entry_groups_support=false

# Comma separated list of "hidden" properties. For instance, properties that serve internal
# business logic, but should not be rendered in the properties view.
hidden_properties=Log Entry Group

# Log Entry Table display name. If non-empty it overrides default "Log Entry Table"
log_entry_table_display_name=

# Log Entry Calendar display name. If non-empty it overrides default "Log Entry Calendar"
log_entry_calendar_display_name=

<<<<<<< HEAD
# Log Entry property attribute types.
# The preference should be a URL pointing to an attribute_type.properties file.
# e.g. log_attribute_desc=file:///C:/phoebus/app/logbook/olog/ui/src/main/resources/org/phoebus/logbook/olog/ui/log_property_attributes.properties
# This optional file describing special types associated with some property attributes.
# 
log_attribute_desc=
=======
# Log Entry property attribute types. An optional file describing special types associated with some
# property attributes
log_attribute_desc=

# Limit used in "paginated" search, i.e. the number of search results per page
search_result_page_size=30

# Number of queries maintained by the OlogQueryManager. To make sense: must be >= 5 and <=30.
query_list_size=15
>>>>>>> eb373851
<|MERGE_RESOLUTION|>--- conflicted
+++ resolved
@@ -40,21 +40,15 @@
 # Log Entry Calendar display name. If non-empty it overrides default "Log Entry Calendar"
 log_entry_calendar_display_name=
 
-<<<<<<< HEAD
 # Log Entry property attribute types.
 # The preference should be a URL pointing to an attribute_type.properties file.
 # e.g. log_attribute_desc=file:///C:/phoebus/app/logbook/olog/ui/src/main/resources/org/phoebus/logbook/olog/ui/log_property_attributes.properties
 # This optional file describing special types associated with some property attributes.
 # 
 log_attribute_desc=
-=======
-# Log Entry property attribute types. An optional file describing special types associated with some
-# property attributes
-log_attribute_desc=
 
 # Limit used in "paginated" search, i.e. the number of search results per page
 search_result_page_size=30
 
 # Number of queries maintained by the OlogQueryManager. To make sense: must be >= 5 and <=30.
-query_list_size=15
->>>>>>> eb373851
+query_list_size=15