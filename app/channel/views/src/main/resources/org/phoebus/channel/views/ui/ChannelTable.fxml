<?xml version="1.0" encoding="UTF-8"?>

<?import javafx.geometry.Insets?>
<?import javafx.scene.control.Button?>
<?import javafx.scene.control.CheckBox?>
<?import javafx.scene.control.Label?>
<?import javafx.scene.control.TableView?>
<?import javafx.scene.control.TextField?>
<?import javafx.scene.layout.ColumnConstraints?>
<?import javafx.scene.layout.GridPane?>
<?import javafx.scene.layout.HBox?>
<?import javafx.scene.layout.RowConstraints?>

<<<<<<< HEAD
<GridPane minHeight="-Infinity" minWidth="-Infinity" prefHeight="400.0" prefWidth="350.0" xmlns="http://javafx.com/javafx/11.0.1" xmlns:fx="http://javafx.com/fxml/1" fx:controller="org.phoebus.channel.views.ui.ChannelTableController">
=======
<GridPane fx:id="gridp" minHeight="-Infinity" minWidth="-Infinity" prefHeight="400.0" prefWidth="350.0" xmlns="http://javafx.com/javafx/8.0.102" xmlns:fx="http://javafx.com/fxml/1" fx:controller="org.phoebus.channel.views.ui.ChannelTableController">
>>>>>>> cf272f0a
  <columnConstraints>
    <ColumnConstraints minWidth="10.0" prefWidth="60.0" />
    <ColumnConstraints hgrow="ALWAYS" minWidth="10.0" prefWidth="100.0" />
    <ColumnConstraints minWidth="50.0" />
    <ColumnConstraints minWidth="50.0" />
  </columnConstraints>
  <rowConstraints>
    <RowConstraints minHeight="10.0" prefHeight="30.0" />
    <RowConstraints minHeight="10.0" prefHeight="30.0" vgrow="ALWAYS" />
      <RowConstraints minHeight="10.0" prefHeight="20.0" vgrow="NEVER" />
  </rowConstraints>
  <children>
    <Label maxHeight="-Infinity" minHeight="-Infinity" prefHeight="25.0" text="Query: " GridPane.halignment="RIGHT" GridPane.vgrow="NEVER" />
    <TextField fx:id="query" maxHeight="-Infinity" minHeight="-Infinity" onAction="#search" prefHeight="25.0" GridPane.columnIndex="1" GridPane.hgrow="ALWAYS" GridPane.vgrow="NEVER" />
    <CheckBox fx:id="showactive" mnemonicParsing="false" text="Show Active PVs Only" GridPane.columnIndex="2">
      <GridPane.margin>
        <Insets left="2.0" />
      </GridPane.margin>
    </CheckBox>
    <Button fx:id="search" maxHeight="-Infinity" minHeight="-Infinity" mnemonicParsing="false" onAction="#search" prefHeight="25.0" text="Search" GridPane.columnIndex="3">
      <GridPane.margin>
        <Insets left="2.0" />
      </GridPane.margin>
    </Button>
    <TableView fx:id="tableView" onContextMenuRequested="#createContextMenu" prefHeight="200.0" prefWidth="200.0" GridPane.columnSpan="4" GridPane.hgrow="ALWAYS" GridPane.rowIndex="1" GridPane.vgrow="ALWAYS">
    </TableView>
      <HBox prefHeight="100.0" prefWidth="200.0" GridPane.columnSpan="3" GridPane.hgrow="ALWAYS" GridPane.rowIndex="2" GridPane.vgrow="NEVER">
         <children>
            <Label text="channel count:" HBox.hgrow="ALWAYS">
               <padding>
                  <Insets bottom="2.0" />
               </padding>
            </Label>
            <Label fx:id="count" text="0">
               <padding>
                  <Insets left="2.0" />
               </padding>
            </Label>
         </children>
         <GridPane.margin>
            <Insets left="2.0" />
         </GridPane.margin>
      </HBox>
  </children>
</GridPane><|MERGE_RESOLUTION|>--- conflicted
+++ resolved
@@ -8,14 +8,9 @@
 <?import javafx.scene.control.TextField?>
 <?import javafx.scene.layout.ColumnConstraints?>
 <?import javafx.scene.layout.GridPane?>
-<?import javafx.scene.layout.HBox?>
 <?import javafx.scene.layout.RowConstraints?>
 
-<<<<<<< HEAD
-<GridPane minHeight="-Infinity" minWidth="-Infinity" prefHeight="400.0" prefWidth="350.0" xmlns="http://javafx.com/javafx/11.0.1" xmlns:fx="http://javafx.com/fxml/1" fx:controller="org.phoebus.channel.views.ui.ChannelTableController">
-=======
 <GridPane fx:id="gridp" minHeight="-Infinity" minWidth="-Infinity" prefHeight="400.0" prefWidth="350.0" xmlns="http://javafx.com/javafx/8.0.102" xmlns:fx="http://javafx.com/fxml/1" fx:controller="org.phoebus.channel.views.ui.ChannelTableController">
->>>>>>> cf272f0a
   <columnConstraints>
     <ColumnConstraints minWidth="10.0" prefWidth="60.0" />
     <ColumnConstraints hgrow="ALWAYS" minWidth="10.0" prefWidth="100.0" />
@@ -25,7 +20,6 @@
   <rowConstraints>
     <RowConstraints minHeight="10.0" prefHeight="30.0" />
     <RowConstraints minHeight="10.0" prefHeight="30.0" vgrow="ALWAYS" />
-      <RowConstraints minHeight="10.0" prefHeight="20.0" vgrow="NEVER" />
   </rowConstraints>
   <children>
     <Label maxHeight="-Infinity" minHeight="-Infinity" prefHeight="25.0" text="Query: " GridPane.halignment="RIGHT" GridPane.vgrow="NEVER" />
@@ -42,22 +36,5 @@
     </Button>
     <TableView fx:id="tableView" onContextMenuRequested="#createContextMenu" prefHeight="200.0" prefWidth="200.0" GridPane.columnSpan="4" GridPane.hgrow="ALWAYS" GridPane.rowIndex="1" GridPane.vgrow="ALWAYS">
     </TableView>
-      <HBox prefHeight="100.0" prefWidth="200.0" GridPane.columnSpan="3" GridPane.hgrow="ALWAYS" GridPane.rowIndex="2" GridPane.vgrow="NEVER">
-         <children>
-            <Label text="channel count:" HBox.hgrow="ALWAYS">
-               <padding>
-                  <Insets bottom="2.0" />
-               </padding>
-            </Label>
-            <Label fx:id="count" text="0">
-               <padding>
-                  <Insets left="2.0" />
-               </padding>
-            </Label>
-         </children>
-         <GridPane.margin>
-            <Insets left="2.0" />
-         </GridPane.margin>
-      </HBox>
   </children>
 </GridPane>