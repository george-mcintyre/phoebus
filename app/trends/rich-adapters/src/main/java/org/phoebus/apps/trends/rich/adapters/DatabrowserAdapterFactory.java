package org.phoebus.apps.trends.rich.adapters;

import static org.phoebus.logbook.LogEntryImpl.LogEntryBuilder.log;

import java.io.File;
import java.io.FileOutputStream;
import java.io.IOException;
import java.nio.file.Files;
import java.util.Arrays;
import java.util.List;
import java.util.Optional;
import java.util.logging.Level;
import java.util.logging.Logger;
import java.util.stream.Collectors;

import org.csstudio.trends.databrowser3.ui.selection.DatabrowserSelection;
import org.phoebus.applications.email.EmailEntry;
import org.phoebus.framework.adapter.AdapterFactory;
import org.phoebus.logbook.AttachmentImpl;
import org.phoebus.logbook.LogEntry;
import org.phoebus.logbook.LogEntryImpl.LogEntryBuilder;
import org.phoebus.logbook.LogbookPreferences;
import org.phoebus.ui.javafx.Screenshot;

/**
 * A factory which adapts {@link DatabrowserSelection}s to {@link EmailEntry}s
 *
 * @author Kunal Shroff
 *
 */
public class DatabrowserAdapterFactory implements AdapterFactory {

    private static final List<? extends Class> adaptableTypes = Arrays.asList(EmailEntry.class, LogEntry.class);
    private static final Logger logger = Logger.getLogger(DatabrowserAdapterFactory.class.getName());

    @Override
    public Class getAdaptableObject()
    {
        return DatabrowserSelection.class;
    }

    @Override
    public List<? extends Class> getAdapterList()
    {
        return adaptableTypes;
    }

    @Override
    public <T> Optional<T> adapt(Object adaptableObject, Class<T> adapterType)
    {
        DatabrowserSelection databrowserSelection = ((DatabrowserSelection) adaptableObject);

        if (adapterType.isAssignableFrom(EmailEntry.class))
        {
            EmailEntry emailEntry = new EmailEntry();

            StringBuffer title = new StringBuffer();
            title.append("Databrowser Plot");
            databrowserSelection.getPlotTitle().ifPresent(title::append);
            emailEntry.setSubject(title.toString());
            emailEntry.setBody(getBody(databrowserSelection));
            emailEntry.setImages(List.of(databrowserSelection.getPlot()));

            Optional<File> plotFile = getDatabrowserFile(databrowserSelection);
            if(plotFile.isPresent())
            {
                emailEntry.setFiles(List.of(plotFile.get()));
            }
            return Optional.of(adapterType.cast(emailEntry));
        }
        else if (adapterType.isAssignableFrom(LogEntry.class))
        {
            LogEntryBuilder log = log().title(LogbookPreferences.auto_title ? "Databrowser Plot" : "")
                                       .appendDescription(getBody(databrowserSelection));
            try
            {
                final File image_file = databrowserSelection.getPlot() == null ? null : new Screenshot(databrowserSelection.getPlot()).writeToTempfile("image");
                if(image_file != null){
                    log.attach(AttachmentImpl.of(image_file));
                }
                Optional<File> plotFile = getDatabrowserFile(databrowserSelection);
                if(plotFile.isPresent())
                {
                    log.attach(AttachmentImpl.of(plotFile.get(), "plt", false));
                }
            } catch (Exception e) {
                logger.log(Level.WARNING, "Failed to initiate log entry from adapter", e);
            }
            return Optional.of(adapterType.cast(log.build()));
        }
        return Optional.ofNullable(null);
    }

    /**
     * Formats the body of the log entry.
     *
     * List of PVs is separated both by two blanks and a line separator. This is needed in order to get both the
     * log entry editor and the Markdown text -> html conversion to render one PV per line.
     * @param databrowserSelection The data selected from Data Browser
     * @return The contents of the body text.
     */
    private String getBody(DatabrowserSelection databrowserSelection)
    {
        StringBuffer body = new StringBuffer();
        databrowserSelection.getPlotTitle().ifPresent(body::append);
<<<<<<< HEAD
        body.append("databrowser plot for the following pvs:" + System.lineSeparator());
        body.append(databrowserSelection.getPlotPVs().stream().collect(Collectors.joining("  " + System.lineSeparator())));
        body.append(System.lineSeparator());
=======
        body.append("databrowser plot for the following pvs:  " + System.lineSeparator());
        body.append(databrowserSelection.getPlotPVs().stream().collect(Collectors.joining("  " + System.lineSeparator())));
        body.append("  " + System.lineSeparator());
>>>>>>> db628212
        body.append("Over the time period: " +  databrowserSelection.getPlotTime().toAbsoluteInterval().toString());
        return body.toString();
    }

    private Optional<File> getDatabrowserFile(DatabrowserSelection databrowserSelection)
    {
        File file = null;
        try
        {
            // Create file name for a temp file
            file = Files.createTempFile("phoebus-db-email", System.currentTimeMillis() + ".plt").toFile();
            // Arrange for the file to be deleted on exit of JVM
            // (Hard to delete earlier since we don't know when the email submission completes)
            file.deleteOnExit();
            try (FileOutputStream fileOutputStream = new FileOutputStream(file);)
            {
                databrowserSelection.writePlotFile(fileOutputStream);
            }
        } catch (IOException e)
        {
            logger.log(Level.WARNING, "failed to attach databrowser file", e);
        }
        return Optional.ofNullable(file);
    }
}<|MERGE_RESOLUTION|>--- conflicted
+++ resolved
@@ -103,15 +103,9 @@
     {
         StringBuffer body = new StringBuffer();
         databrowserSelection.getPlotTitle().ifPresent(body::append);
-<<<<<<< HEAD
-        body.append("databrowser plot for the following pvs:" + System.lineSeparator());
-        body.append(databrowserSelection.getPlotPVs().stream().collect(Collectors.joining("  " + System.lineSeparator())));
-        body.append(System.lineSeparator());
-=======
         body.append("databrowser plot for the following pvs:  " + System.lineSeparator());
         body.append(databrowserSelection.getPlotPVs().stream().collect(Collectors.joining("  " + System.lineSeparator())));
         body.append("  " + System.lineSeparator());
->>>>>>> db628212
         body.append("Over the time period: " +  databrowserSelection.getPlotTime().toAbsoluteInterval().toString());
         return body.toString();
     }
