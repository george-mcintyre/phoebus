package org.phoebus.alarm.logging;

import static org.phoebus.alarm.logging.AlarmLoggingService.logger;

import java.util.Map;
import java.util.Properties;
import java.util.concurrent.CountDownLatch;
import java.util.regex.Matcher;
import java.util.regex.Pattern;

import org.apache.kafka.common.serialization.Serde;
import org.apache.kafka.common.serialization.Serdes;
import org.apache.kafka.streams.Consumed;
import org.apache.kafka.streams.KafkaStreams;
import org.apache.kafka.streams.KeyValue;
import org.apache.kafka.streams.StreamsBuilder;
import org.apache.kafka.streams.StreamsConfig;
import org.apache.kafka.streams.kstream.KStream;
import org.apache.kafka.streams.kstream.KeyValueMapper;
import org.phoebus.applications.alarm.messages.AlarmStateMessage;
import org.phoebus.applications.alarm.messages.MessageParser;
import org.phoebus.applications.alarm.model.AlarmTreePath;

@SuppressWarnings("nls")
public class AlarmStateLogger implements Runnable {

    private final Properties props = new Properties();

    private final String topic;
    private Map<String, Object> serdeProps;
    private final Serde<AlarmStateMessage> alarmStateMessageSerde;

    private final Pattern pattern = Pattern.compile("(\\w*://\\S*)");

    public AlarmStateLogger(final String server, String topic) {
        props.put(StreamsConfig.APPLICATION_ID_CONFIG, "streams-" + topic + "-alarm-state");
        props.put(StreamsConfig.BOOTSTRAP_SERVERS_CONFIG, "localhost:9092");

        this.topic = topic;
        MessageParser<AlarmStateMessage> messageParser = new MessageParser<>(AlarmStateMessage.class);
        alarmStateMessageSerde = Serdes.serdeFrom(messageParser, messageParser);
    }

    @Override
    public void run() {
        logger.info("Starting the stream consumer");

        StreamsBuilder builder = new StreamsBuilder();
<<<<<<< HEAD
        // Alarm state updates are received by the "..State" topic
        KStream<String, AlarmStateMessage> alarms = builder.stream(topic + "State",
=======
        KStream<String, AlarmStateMessage> alarms = builder.stream(topic+"State",
>>>>>>> b63ac1d9
                Consumed.with(Serdes.String(), alarmStateMessageSerde));

        // Filter the alarms to only
        KStream<String, AlarmStateMessage> filteredAlarms = alarms.filter((k, v) -> {
            return v != null ? v.isLeaf() : false;
        });

        // transform the alarm messages, include the pv and config path
        KStream<String, AlarmStateMessage> transformedAlarms = filteredAlarms
                .map(new KeyValueMapper<String, AlarmStateMessage, KeyValue<String, AlarmStateMessage>>() {

                    @Override
                    public KeyValue<String, AlarmStateMessage> apply(String key, AlarmStateMessage value) {
                        key = key.replace("\\", "");
                        Matcher matcher = pattern.matcher(key);
                        value.setConfig(key);
                        matcher.find();
                        String[] tokens = AlarmTreePath.splitPath(key);
                        value.setPv(tokens[tokens.length - 1]);
                        return new KeyValue<String, AlarmStateMessage>(key, value);
                    }
                });
        // Commit to elastic
        transformedAlarms.foreach((k, v) -> {
            ElasticClientHelper.getInstance().indexAlarmStateDocument(topic + "_alarms", v);
        });
        final KafkaStreams streams = new KafkaStreams(builder.build(), props);
        final CountDownLatch latch = new CountDownLatch(1);

        // attach shutdown handler to catch control-c
        Runtime.getRuntime().addShutdownHook(new Thread("streams-"+topic+"-alarm-shutdown-hook") {
            @Override
            public void run() {
                streams.close();
                latch.countDown();
            }
        });

        try {
            streams.start();
            latch.await();
        } catch (Throwable e) {
            System.exit(1);
        }
        System.exit(0);
    }

}<|MERGE_RESOLUTION|>--- conflicted
+++ resolved
@@ -21,10 +21,7 @@
 import org.phoebus.applications.alarm.messages.MessageParser;
 import org.phoebus.applications.alarm.model.AlarmTreePath;
 
-@SuppressWarnings("nls")
 public class AlarmStateLogger implements Runnable {
-
-    private final Properties props = new Properties();
 
     private final String topic;
     private Map<String, Object> serdeProps;
@@ -32,10 +29,8 @@
 
     private final Pattern pattern = Pattern.compile("(\\w*://\\S*)");
 
-    public AlarmStateLogger(final String server, String topic) {
-        props.put(StreamsConfig.APPLICATION_ID_CONFIG, "streams-" + topic + "-alarm-state");
-        props.put(StreamsConfig.BOOTSTRAP_SERVERS_CONFIG, "localhost:9092");
-
+    public AlarmStateLogger(String topic) {
+        super();
         this.topic = topic;
         MessageParser<AlarmStateMessage> messageParser = new MessageParser<>(AlarmStateMessage.class);
         alarmStateMessageSerde = Serdes.serdeFrom(messageParser, messageParser);
@@ -45,13 +40,14 @@
     public void run() {
         logger.info("Starting the stream consumer");
 
+        Properties props = PropertiesHelper.getProperties();
+        props.put(StreamsConfig.APPLICATION_ID_CONFIG, "streams-"+topic+"-alarm-state");
+        if (!props.containsKey(StreamsConfig.BOOTSTRAP_SERVERS_CONFIG)) {
+            props.put(StreamsConfig.BOOTSTRAP_SERVERS_CONFIG, "localhost:9092");
+        }
+
         StreamsBuilder builder = new StreamsBuilder();
-<<<<<<< HEAD
-        // Alarm state updates are received by the "..State" topic
-        KStream<String, AlarmStateMessage> alarms = builder.stream(topic + "State",
-=======
         KStream<String, AlarmStateMessage> alarms = builder.stream(topic+"State",
->>>>>>> b63ac1d9
                 Consumed.with(Serdes.String(), alarmStateMessageSerde));
 
         // Filter the alarms to only
@@ -71,7 +67,7 @@
                         matcher.find();
                         String[] tokens = AlarmTreePath.splitPath(key);
                         value.setPv(tokens[tokens.length - 1]);
-                        return new KeyValue<String, AlarmStateMessage>(key, value);
+                        return new KeyValue<>(key, value);
                     }
                 });
         // Commit to elastic
