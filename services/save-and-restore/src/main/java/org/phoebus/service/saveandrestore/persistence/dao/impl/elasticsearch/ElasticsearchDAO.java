/*
 * Copyright (C) 2020 European Spallation Source ERIC.
 *
 *  This program is free software; you can redistribute it and/or
 *  modify it under the terms of the GNU General Public License
 *  as published by the Free Software Foundation; either version 2
 *  of the License, or (at your option) any later version.
 *
 *  This program is distributed in the hope that it will be useful,
 *  but WITHOUT ANY WARRANTY; without even the implied warranty of
 *  MERCHANTABILITY or FITNESS FOR A PARTICULAR PURPOSE.  See the
 *  GNU General Public License for more details.
 *
 *  You should have received a copy of the GNU General Public License
 *  along with this program; if not, write to the Free Software
 *  Foundation, Inc., 59 Temple Place - Suite 330, Boston, MA  02111-1307, USA.
 */

package org.phoebus.service.saveandrestore.persistence.dao.impl.elasticsearch;

import org.phoebus.applications.saveandrestore.model.CompositeSnapshot;
import org.phoebus.applications.saveandrestore.model.CompositeSnapshotData;
<<<<<<< HEAD
=======
import org.phoebus.applications.saveandrestore.model.ConfigPv;
>>>>>>> 25b5e0fa
import org.phoebus.applications.saveandrestore.model.Configuration;
import org.phoebus.applications.saveandrestore.model.ConfigurationData;
import org.phoebus.applications.saveandrestore.model.Node;
import org.phoebus.applications.saveandrestore.model.NodeType;
import org.phoebus.applications.saveandrestore.model.Snapshot;
import org.phoebus.applications.saveandrestore.model.SnapshotData;
import org.phoebus.applications.saveandrestore.model.SnapshotItem;
import org.phoebus.applications.saveandrestore.model.Tag;
import org.phoebus.applications.saveandrestore.model.search.Filter;
import org.phoebus.applications.saveandrestore.model.search.SearchResult;
import org.phoebus.service.saveandrestore.NodeNotFoundException;
import org.phoebus.service.saveandrestore.model.ESTreeNode;
import org.phoebus.service.saveandrestore.persistence.dao.NodeDAO;
import org.phoebus.service.saveandrestore.search.SearchUtil;
import org.springframework.beans.factory.annotation.Autowired;
import org.springframework.util.LinkedMultiValueMap;
import org.springframework.util.MultiValueMap;

import java.util.ArrayList;
import java.util.Collections;
import java.util.Date;
import java.util.HashMap;
import java.util.List;
import java.util.Map;
import java.util.Optional;
import java.util.UUID;
import java.util.logging.Logger;
import java.util.stream.Collectors;

import static org.phoebus.applications.saveandrestore.model.Node.ROOT_FOLDER_UNIQUE_ID;

public class ElasticsearchDAO implements NodeDAO {

    @SuppressWarnings("unused")
    @Autowired
    private ElasticsearchTreeRepository elasticsearchTreeRepository;

    @SuppressWarnings("unused")
    @Autowired
    private ConfigurationDataRepository configurationDataRepository;

    @SuppressWarnings("unused")
    @Autowired
    private SnapshotDataRepository snapshotDataRepository;

<<<<<<< HEAD
    @Autowired
    private FilterRepository filterRepository;

=======
>>>>>>> 25b5e0fa
    @SuppressWarnings("unused")
    @Autowired
    private CompositeSnapshotDataRepository compositeSnapshotDataRepository;

<<<<<<< HEAD
    @SuppressWarnings("unused")
    @Autowired
    private SearchUtil searchUtil;

=======
>>>>>>> 25b5e0fa
    private static final Logger logger = Logger.getLogger(ElasticsearchDAO.class.getName());


    @Override
    public List<Node> getChildNodes(String uniqueNodeId) {
        Optional<ESTreeNode> elasticsearchNode =
                elasticsearchTreeRepository.findById(uniqueNodeId);
        if (elasticsearchNode.isEmpty()) {
            return null;
        }
        if (elasticsearchNode.get().getChildNodes() == null) {
            return Collections.emptyList();
        }
        Iterable<ESTreeNode> childNodesIterable = elasticsearchTreeRepository.findAllById(elasticsearchNode.get().getChildNodes());
        List<Node> childNodes = new ArrayList<>();
        childNodesIterable.forEach(element -> childNodes.add(element.getNode()));
        return childNodes;
    }

    @Override
    public Node getNode(String uniqueNodeId) {
        Optional<ESTreeNode> optional =
                elasticsearchTreeRepository.findById(uniqueNodeId);
        if (optional.isEmpty()) {
            return null;
        }
        ESTreeNode elasticsearchNode = optional.get();
        return elasticsearchNode.getNode();
    }

    @Override
<<<<<<< HEAD
    public List<Node> getNodes(List<String> uniqueNodeIds) {
=======
    public List<Node> getNodes(List<String> uniqueNodeIds){
>>>>>>> 25b5e0fa
        List<Node> nodes = new ArrayList<>();
        elasticsearchTreeRepository.findAllById(uniqueNodeIds).forEach(n -> nodes.add(n.getNode()));
        return nodes;
    }

    @Override
    public void deleteNode(String nodeId) {
        Node nodeToDelete = getNode(nodeId);
        if (nodeToDelete == null) {
            throw new NodeNotFoundException("Cannot delete non-existing node");
        } else if (nodeToDelete.getUniqueId().equals(ROOT_FOLDER_UNIQUE_ID)) {
            throw new IllegalArgumentException("Root node cannot be deleted");
        }
        deleteNode(nodeToDelete);
    }

    @Override
    public Node createNode(String parentNodeId, Node node) {
        // Retrieve parent
        Optional<ESTreeNode> parentNode = elasticsearchTreeRepository.findById(parentNodeId);
        if (parentNode.isEmpty()) {
            throw new NodeNotFoundException(
                    String.format("Cannot create new node as parent unique_id=%s does not exist.", parentNodeId));
        }
        Node parent = parentNode.get().getNode();
        // Root node may only contain FOLDER nodes
        if (parent.getUniqueId().equals(ROOT_FOLDER_UNIQUE_ID) && (node.getNodeType().equals(NodeType.CONFIGURATION) ||
                node.getNodeType().equals(NodeType.SNAPSHOT))) {
            throw new IllegalArgumentException(
                    "Root folder may only contain folder nodes.");
        }
        // Folder and Config can only be created in a Folder
        if ((node.getNodeType().equals(NodeType.FOLDER) || node.getNodeType().equals(NodeType.CONFIGURATION))
                && !parent.getNodeType().equals(NodeType.FOLDER)) {
            throw new IllegalArgumentException(
                    "Parent node is not a folder, cannot create new node of type " + node.getNodeType());
        }
        // Snapshot can only be created in Config
        if (node.getNodeType().equals(NodeType.SNAPSHOT) && !parent.getNodeType().equals(NodeType.CONFIGURATION)) {
            throw new IllegalArgumentException("Parent node is not a configuration, cannot create snapshot");
        }

        // The node to be created cannot have same the name and type as any of the parent's
        // child nodes
        List<Node> parentsChildNodes = getChildNodes(parentNodeId);
        if (!isNodeNameValid(node, parentsChildNodes)) {
            throw new IllegalArgumentException("Node of same name and type already exists in parent node.");
        }

        // To facilitate migration, unique id and created date are set only if null.
        if (node.getCreated() == null) {
            node.setCreated(new Date());
        }
        if (node.getUniqueId() == null) {
            node.setUniqueId(UUID.randomUUID().toString());
        }
        ESTreeNode newNode = new ESTreeNode();
        newNode.setNode(node);

        elasticsearchTreeRepository.save(newNode);

        if (parentNode.get().getChildNodes() == null) {
            parentNode.get().setChildNodes(new ArrayList<>());
        }
        parentNode.get().getChildNodes().add(node.getUniqueId());
        elasticsearchTreeRepository.save(parentNode.get());

        return node;
    }

    /**
     * Checks if a {@link Node} name is valid. A {@link Node} may not have the same name as another {@link Node}
     * in the same parent {@link Node}, if they are of the same {@link NodeType}.
     *
     * @param nodeToCheck       The {@link Node} object subject to a check. It may be an existing {@link Node}, or a
     *                          new {@link Node} being created.
     * @param parentsChildNodes The list of existing {@link Node}s in the parent {@link Node}
     * @return <code>true</code> if the <code>nodeToCheck</code> has a "valid" name, otherwise <code>false</code>.
     */
    protected boolean isNodeNameValid(Node nodeToCheck, List<Node> parentsChildNodes) {
        if (parentsChildNodes == null || parentsChildNodes.isEmpty()) {
            return true;
        }
        for (Node node : parentsChildNodes) {
            if (node.getName().equals(nodeToCheck.getName()) &&
                    node.getNodeType().equals(nodeToCheck.getNodeType())) {
                return false;
            }
        }
        return true;
    }

    @Override
    public Node getParentNode(String uniqueNodeId) {
        if (uniqueNodeId.equals(ROOT_FOLDER_UNIQUE_ID)) { // Root node is its own parent
            return getRootNode();
        }
        ESTreeNode elasticsearchTreeNode = elasticsearchTreeRepository.getParentNode(uniqueNodeId);
        if (elasticsearchTreeNode != null) {
            return elasticsearchTreeNode.getNode();
        } else {
            throw new NodeNotFoundException("Parent node of " + uniqueNodeId + " could not be determined");
        }
    }

    @Override
    public Node moveNodes(List<String> nodeIds, String targetId, String userName) {
        Optional<ESTreeNode> targetNode = elasticsearchTreeRepository.findById(targetId);
        if (targetNode.isEmpty()) {
            throw new NodeNotFoundException(String.format("Target node with unique id=%s not found", targetId));
        }

        if (!targetNode.get().getNode().getNodeType().equals(NodeType.FOLDER)) {
            throw new IllegalArgumentException("Move not allowed: target node is not a folder");
        }

        List<Node> sourceNodes = new ArrayList<>();
        nodeIds.forEach(id -> {
            Optional<ESTreeNode> esTreeNode = elasticsearchTreeRepository.findById(id);
            esTreeNode.ifPresent(treeNode -> sourceNodes.add(treeNode.getNode()));
        });

        if (sourceNodes.size() != nodeIds.size()) {
            throw new IllegalArgumentException("At least one unique node id not found.");
        }

        if (!isMoveOrCopyAllowed(sourceNodes, targetNode.get().getNode())) {
            throw new IllegalArgumentException("Prerequisites for moving source node(s) not met.");
        }

        // Remove source nodes from the list of child nodes in parent node.
        ESTreeNode parentNode = elasticsearchTreeRepository.getParentNode(sourceNodes.get(0).getUniqueId());
        if (parentNode == null) {
            throw new RuntimeException("Parent node of source node " + sourceNodes.get(0).getUniqueId() + " not found. Should not happen.");
        }
        parentNode.getChildNodes().removeAll(sourceNodes.stream().map(Node::getUniqueId).collect(Collectors.toList()));
        elasticsearchTreeRepository.save(parentNode);

        // Update the target node to include the source nodes in its list of child nodes
        if (targetNode.get().getChildNodes() == null) {
            targetNode.get().setChildNodes(new ArrayList<>());
        }

        targetNode.get().getChildNodes().addAll(sourceNodes.stream().map(Node::getUniqueId).collect(Collectors.toList()));
        ESTreeNode updatedTargetNode = elasticsearchTreeRepository.save(targetNode.get());

        return updatedTargetNode.getNode();
    }

    @Override
    public Node copyNodes(List<String> nodeIds, String targetId, String userName) {
        Optional<ESTreeNode> targetNode = elasticsearchTreeRepository.findById(targetId);
        if (targetNode.isEmpty()) {
            throw new NodeNotFoundException(String.format("Target node with unique id=%s not found", targetId));
        }

        if (!targetNode.get().getNode().getNodeType().equals(NodeType.FOLDER)) {
            throw new IllegalArgumentException("Move not allowed: target node is not a folder");
        }

        List<Node> sourceNodes = new ArrayList<>();
        nodeIds.forEach(id -> {
            Optional<ESTreeNode> esTreeNode = elasticsearchTreeRepository.findById(id);
            esTreeNode.ifPresent(treeNode -> sourceNodes.add(treeNode.getNode()));
        });

        if (sourceNodes.size() != nodeIds.size()) {
            throw new IllegalArgumentException("At least one unique node id not found.");
        }

        if (!isMoveOrCopyAllowed(sourceNodes, targetNode.get().getNode())) {
            throw new IllegalArgumentException("Prerequisites for copying source node(s) not met.");
        }

        sourceNodes.forEach(sourceNode -> copyNode(sourceNode, targetNode.get().getNode(), userName));

        return targetNode.get().getNode();
    }

    private void copyNode(Node sourceNode, Node targetNode, String userName) {
        // In order to copy, we first create a shallow clone of the source node
        Node sourceNodeClone = Node.builder()
                .name(sourceNode.getName())
                .nodeType(sourceNode.getNodeType())
                .userName(userName)
                .tags(sourceNode.getTags())
                .description(sourceNode.getDescription())
                .build();
        final Node newSourceNode = createNode(targetNode.getUniqueId(), sourceNodeClone);

        if (sourceNode.getNodeType().equals(NodeType.CONFIGURATION)) {
            ConfigurationData sourceConfiguration = getConfigurationData(sourceNode.getUniqueId());
            copyConfigurationData(newSourceNode, sourceConfiguration);
        } else if (sourceNode.getNodeType().equals(NodeType.SNAPSHOT)) {
            SnapshotData snapshotData = getSnapshotData(sourceNode.getUniqueId());
            copySnapshotData(newSourceNode, snapshotData);
        }

        if (sourceNode.getNodeType().equals(NodeType.FOLDER) || sourceNode.getNodeType().equals(NodeType.CONFIGURATION)) {
            List<Node> childNodes = getChildNodes(sourceNode.getUniqueId());
            childNodes.forEach(childNode -> copyNode(childNode, newSourceNode, userName));
        }
    }

    /**
     * Copies a {@link ConfigurationData}.
     *
     * @param targetConfigurationNode The configuration {@link Node} with which the copied {@link ConfigurationData} should be
     *                                associated. This must already exist in the Elasticsearch index.
     * @param sourceConfiguration     The source {@link ConfigurationData}
     */
    private ConfigurationData copyConfigurationData(Node targetConfigurationNode, ConfigurationData sourceConfiguration) {
        ConfigurationData clonedConfigurationData = ConfigurationData.clone(sourceConfiguration);
        clonedConfigurationData.setUniqueId(targetConfigurationNode.getUniqueId());
        return configurationDataRepository.save(clonedConfigurationData);
    }

    private SnapshotData copySnapshotData(Node targetSnapshotNode, SnapshotData snapshotData) {
        SnapshotData clonedSnapshotData = SnapshotData.clone(snapshotData);
        clonedSnapshotData.setUniqueId(targetSnapshotNode.getUniqueId());
        return snapshotDataRepository.save(clonedSnapshotData);
    }

    @Override
    public Node getRootNode() {
        ESTreeNode root = elasticsearchTreeRepository.findById(ROOT_FOLDER_UNIQUE_ID).get();
        return root.getNode();
    }

    @Override
    public List<Node> getSnapshots(String uniqueNodeId) {
        Optional<ESTreeNode> configNodeOptional =
                elasticsearchTreeRepository.findById(uniqueNodeId);
        if (configNodeOptional.isEmpty()) {
            throw new IllegalArgumentException("Cannot get snapshots for config with id " + uniqueNodeId + " as it does not exist");
        }
        if (configNodeOptional.get().getChildNodes() == null) {
            return Collections.emptyList();
        } else {
            return getChildNodes(configNodeOptional.get().getNode().getUniqueId());
        }
    }

    @Override
    public Node updateNode(final Node nodeToUpdate, boolean customTimeForMigration) {
        Optional<ESTreeNode> nodeOptional = elasticsearchTreeRepository.findById(nodeToUpdate.getUniqueId());
        if (nodeOptional.isEmpty()) {
            throw new IllegalArgumentException(String.format("Node with unique id=%s not found", nodeToUpdate.getUniqueId()));
        } else if (nodeOptional.get().getNode().getUniqueId().equals(ROOT_FOLDER_UNIQUE_ID)) {
            throw new IllegalArgumentException("Updating root node is not allowed");
        }

        Node existingNode = nodeOptional.get().getNode();

        // Changing node type is not supported
        if (!existingNode.getNodeType().equals(nodeToUpdate.getNodeType())) {
            throw new IllegalArgumentException("Changing node type is not allowed");
        }

        // Retrieve parent node and its child nodes
        ESTreeNode elasticsearchParentTreeNode = elasticsearchTreeRepository.getParentNode(nodeToUpdate.getUniqueId());
        if (elasticsearchParentTreeNode == null) { // Should not happen in a rename operation, unless there is a race condition (e.g. another client deletes parent node)
            throw new NodeNotFoundException("Cannot update node as parent node cannot be determined.");
        }

        if (!existingNode.getName().equals(nodeToUpdate.getName())) {
            // The node to be created cannot have same the name and type as any of the parent's
            // child nodes
            List<Node> parentsChildNodes = getChildNodes(elasticsearchParentTreeNode.getNode().getUniqueId());
            if (!isNodeNameValid(nodeToUpdate, parentsChildNodes)) {
                throw new IllegalArgumentException("Node of same name and type already exists in parent node.");
            }
        }

        Date now = new Date();
        if (customTimeForMigration) {
            nodeToUpdate.setCreated(now);
        }
        nodeToUpdate.setLastModified(now);
        nodeOptional.get().setNode(nodeToUpdate);

        elasticsearchTreeRepository.save(nodeOptional.get());

        return elasticsearchTreeRepository.findById(nodeToUpdate.getUniqueId()).get().getNode();
    }

    @Override
    public List<Tag> getAllTags() {
        List<ESTreeNode> esTreeNodes = elasticsearchTreeRepository.searchNodesForTag(false);
        List<Tag> tags = new ArrayList<>();
        esTreeNodes.forEach(node -> tags.addAll(node.getNode().getTags()));
        return tags;
    }

    @Override
    public List<Node> getAllSnapshots() {
        MultiValueMap<String, String> searchParams = new LinkedMultiValueMap<>();
        searchParams.add("type", NodeType.SNAPSHOT.toString());
        SearchResult searchResult = elasticsearchTreeRepository.search(searchParams);
        return searchResult.getNodes();
    }

    @Override
    public List<Node> getFromPath(String path) {
        if (path == null || !path.startsWith("/") || path.endsWith("/")) {
            return null;
        }
        String[] splitPath = path.split("/");
        Node parentOfLastPathElement = findParentFromPathElements(getRootNode(), splitPath, 1);
        if (parentOfLastPathElement == null) { // Path is "invalid"
            return null;
        }
        List<Node> childNodes = getChildNodes(parentOfLastPathElement.getUniqueId());
        List<Node> foundNodes = childNodes.stream()
                .filter(node -> node.getName().equals(splitPath[splitPath.length - 1])).collect(Collectors.toList());
        if (foundNodes.isEmpty()) {
            return null;
        }
        return foundNodes;
    }

    @Override
    public String getFullPath(String uniqueNodeId) {
        if (uniqueNodeId == null || uniqueNodeId.isEmpty()) {
            throw new IllegalArgumentException("Cannot determine full path for node id: " + uniqueNodeId);
        }
        List<String> pathElements = new ArrayList<>();
        resolvePath(uniqueNodeId, pathElements);
        StringBuilder stringBuilder = new StringBuilder();
        for (int i = pathElements.size() - 1; i >= 0; i--) {
            stringBuilder.append(pathElements.get(i));
        }
        return stringBuilder.toString();
    }

    private void resolvePath(String nodeId, List<String> pathElements) {
        if (nodeId.equals(ROOT_FOLDER_UNIQUE_ID)) {
            if (pathElements.isEmpty()) {
                pathElements.add("/");
            }
            return;
        }
        Optional<ESTreeNode> esTreeNodeOptional = elasticsearchTreeRepository.findById(nodeId);
        // First check if node exists
        if (esTreeNodeOptional.isEmpty()) {
            throw new NodeNotFoundException("Node " + nodeId + " does not exist");
        }
        pathElements.add("/" + esTreeNodeOptional.get().getNode().getName());
        Node parent = getParentNode(nodeId);
        resolvePath(parent.getUniqueId(), pathElements);
    }


    private void deleteNode(Node nodeToDelete) {
        for (Node node : getChildNodes(nodeToDelete.getUniqueId())) {
            deleteNode(node);
        }

        if (nodeToDelete.getNodeType().equals(NodeType.CONFIGURATION)) {
            configurationDataRepository.deleteById(nodeToDelete.getUniqueId());
        } else if (nodeToDelete.getNodeType().equals(NodeType.COMPOSITE_SNAPSHOT)) {
            compositeSnapshotDataRepository.deleteById(nodeToDelete.getUniqueId());
<<<<<<< HEAD
        } else if (nodeToDelete.getNodeType().equals(NodeType.SNAPSHOT)) {
            Node compositeSnapshotReferencingTheSnapshot =
                    mayDeleteSnapshot(nodeToDelete);
            if (compositeSnapshotReferencingTheSnapshot != null) {
=======
        } else if(nodeToDelete.getNodeType().equals(NodeType.SNAPSHOT)){
            Node compositeSnapshotReferencingTheSnapshot =
                    mayDeleteSnapshot(nodeToDelete);
            if(compositeSnapshotReferencingTheSnapshot != null){
>>>>>>> 25b5e0fa
                throw new IllegalArgumentException("Cannot delete snapshot \"" + nodeToDelete.getName() +
                        "\" as it is referenced in composite snapshot \"" + compositeSnapshotReferencingTheSnapshot.getName() + "\"");
            }
            snapshotDataRepository.deleteById(nodeToDelete.getUniqueId());
        }

        // Update the parent node to update its list of child nodes
        ESTreeNode parentNode = elasticsearchTreeRepository.getParentNode(nodeToDelete.getUniqueId());
        parentNode.getChildNodes().remove(nodeToDelete.getUniqueId());
        elasticsearchTreeRepository.save(parentNode);

        // Delete the node
        elasticsearchTreeRepository.deleteById(nodeToDelete.getUniqueId());

    }

    @Override
    public Configuration createConfiguration(String parentNodeId, Configuration configuration) {

        ConfigurationData sanitizedConfigurationData = removeDuplicatePVNames(configuration.getConfigurationData());
        configuration.setConfigurationData(sanitizedConfigurationData);

        configuration.getConfigurationNode().setNodeType(NodeType.CONFIGURATION); // Force node type
        Node newConfigurationNode = createNode(parentNodeId, configuration.getConfigurationNode());
        configuration.getConfigurationData().setUniqueId(newConfigurationNode.getUniqueId());

        ConfigurationData newConfigurationData;
        try {
            newConfigurationData = configurationDataRepository.save(configuration.getConfigurationData());
        } catch (Exception e) {
            // Saving configuration data failed, delete node for sake of consistency
            deleteNode(newConfigurationNode);
            throw new RuntimeException(e);
        }

        Configuration newConfiguration = new Configuration();
        newConfiguration.setConfigurationNode(newConfigurationNode);
        newConfiguration.setConfigurationData(newConfigurationData);

        return newConfiguration;
    }

    @Override
    public Configuration updateConfiguration(Configuration configuration) {

        ConfigurationData sanitizedConfigurationData = removeDuplicatePVNames(configuration.getConfigurationData());
        configuration.setConfigurationData(sanitizedConfigurationData);

        Node existingConfigurationNode = getNode(configuration.getConfigurationNode().getUniqueId());

        // Set name and description, even if unchanged.
        existingConfigurationNode.setName(configuration.getConfigurationNode().getName());
        existingConfigurationNode.setDescription(configuration.getConfigurationNode().getDescription());
        // Update last modified date
        existingConfigurationNode.setLastModified(new Date());
        existingConfigurationNode = updateNode(existingConfigurationNode, false);

        ConfigurationData updatedConfigurationData = configurationDataRepository.save(configuration.getConfigurationData());

        return Configuration.builder()
                .configurationData(updatedConfigurationData)
                .configurationNode(existingConfigurationNode)
                .build();
    }

    /**
     * Move of list of {@link Node}s is allowed only if:
     * <ul>
     *     <li>All elements are of same {@link NodeType}.</li>
     *     <li>All elements have same parent.</li>
     *     <li>All elements are folder nodes if the target is the root node.</li>
     *     <li>None of the elements is a snapshot node, or the root node.</li>
     *     <li>The target node - which must be a folder - does not contain any direct child nodes
     *     with same name and node type as any of the source nodes.</li>
     *     <li>Target node is not a descendant at any depth of any of the source nodes.</li>
     * </ul>
     *
     * @param sourceNodes List of source {@link Node}s
     * @param targetNode  The wanted target {@link Node}
     * @return <code>true</code> if move criteria are met, otherwise <code>false</code>
     */
    @Override
    public boolean isMoveOrCopyAllowed(List<Node> sourceNodes, Node targetNode) {
        // Does target node even exist?
        Optional<ESTreeNode> esTargetTreeNodeOptional = elasticsearchTreeRepository.findById(targetNode.getUniqueId());
        if (esTargetTreeNodeOptional.isEmpty()) {
            throw new NodeNotFoundException("Target node " + targetNode.getUniqueId() + " does not exist.");
        }
        // Check that the target node is not any of the source nodes, i.e. a node cannot be copied/moved to itself.
        for (Node sourceNode : sourceNodes) {
            if (sourceNode.getUniqueId().equals(esTargetTreeNodeOptional.get().getNode().getUniqueId())) {
                return false;
            }
        }
        // Root node cannot be copied/moved. Individual snapshot nodes cannot be copies/moved.
        Optional<Node> rootOrSnapshotNode = sourceNodes.stream()
                .filter(node -> node.getUniqueId().equals(ROOT_FOLDER_UNIQUE_ID) ||
                        node.getNodeType().equals(NodeType.SNAPSHOT)).findFirst();
        if (rootOrSnapshotNode.isPresent()) {
            logger.info("Move/copy not allowed: source node(s) list contains snapshot or root node.");
            return false;
        }
        // Check if selection contains configuration or snapshot node.
        Optional<Node> saveSetNode = sourceNodes.stream()
                .filter(node -> node.getNodeType().equals(NodeType.CONFIGURATION)).findFirst();
        // Configuration nodes may not be moved/copied to root node.
        if (saveSetNode.isPresent() && targetNode.getUniqueId().equals(ROOT_FOLDER_UNIQUE_ID)) {
            logger.info("Move/copy of configuration node(s) to root node not allowed.");
            return false;
        }
        if (sourceNodes.size() > 1) {
            // Check that all elements are of same type and have the same parent.
            NodeType firstElementType = sourceNodes.get(0).getNodeType();
            Node parentNodeOfFirst = getParentNode(sourceNodes.get(0).getUniqueId());
            for (int i = 1; i < sourceNodes.size(); i++) {
                if (!sourceNodes.get(i).getNodeType().equals(firstElementType)) {
                    logger.info("Move not allowed: all source nodes must be of same type.");
                    return false;
                }
                Node parent = getParentNode(sourceNodes.get(i).getUniqueId());
                if (!parent.getUniqueId().equals(parentNodeOfFirst.getUniqueId())) {
                    logger.info("Move not allowed: all source nodes must have same parent node.");
                    return false;
                }
            }
        }
        // Check if there is any name/type clash
        List<Node> parentsChildNodes = getChildNodes(targetNode.getUniqueId());
        for (Node node : sourceNodes) {
            if (!isNodeNameValid(node, parentsChildNodes)) {
                logger.info("Move/copy not allowed: target node already contains child node with same name and type: " + node.getName());
                return false;
            }
        }

        boolean containedInSubtree = false;
        for (Node sourceNode : sourceNodes) {
            containedInSubtree = isContainedInSubtree(sourceNode.getUniqueId(), targetNode.getUniqueId());
            if (containedInSubtree) {
                break;
            }
        }

        return !containedInSubtree;
    }

    @Override
    public ConfigurationData getConfigurationData(String uniqueId) {
        Optional<ConfigurationData> configurationData = configurationDataRepository.findById(uniqueId);
        if (configurationData.isEmpty()) {
            throw new NodeNotFoundException("Configuration with id " + uniqueId + " not found");
        }
        return removeDuplicatePVNames(configurationData.get());
    }

    @Override
    public Snapshot saveSnapshot(String parentNodeId, Snapshot snapshot) {

        SnapshotData sanitizedSnapshotData = removeDuplicateSnapshotItems(snapshot.getSnapshotData());
        snapshot.setSnapshotData(sanitizedSnapshotData);

        snapshot.getSnapshotNode().setNodeType(NodeType.SNAPSHOT); // Force node type
        Node newSnapshotNode = createNode(parentNodeId, snapshot.getSnapshotNode());
        snapshot.getSnapshotData().setUniqueId(newSnapshotNode.getUniqueId());
<<<<<<< HEAD
        SnapshotData newSnapshotData = null;
=======
        SnapshotData newSnapshotData;
>>>>>>> 25b5e0fa
        try {
            newSnapshotData = snapshotDataRepository.save(snapshot.getSnapshotData());
        } catch (Exception e) {
            // Failed to save snapshot data, delete node for the sake of consistency
            deleteNode(newSnapshotNode);
            throw new RuntimeException(e);
        }

        Snapshot newSnapshot = new Snapshot();
        newSnapshot.setSnapshotData(newSnapshotData);
        newSnapshot.setSnapshotNode(newSnapshotNode);

        return newSnapshot;
    }

    @Override
    public SnapshotData getSnapshotData(String uniqueId) {
        Optional<SnapshotData> snapshotData = snapshotDataRepository.findById(uniqueId);
        if (snapshotData.isEmpty()) {
            throw new NodeNotFoundException("SnapshotData with id " + uniqueId + " not found");
        }
        return removeDuplicateSnapshotItems(snapshotData.get());
    }

    /**
     * Finds the {@link Node} corresponding to the parent of last element in the split path. For instance, given a
     * path like /pathelement1/pathelement2/pathelement3/pathelement4, this method returns the {@link Node}
     * for pathelement3. For the special case /pathelement1, this method returns the root {@link Node}.
     * If any of the path elements cannot be found, or if the last path
     * element is not a folder, <code>null</code> is returned.
     *
     * @param parentNode The parent node from which to continue search.
     * @param splitPath  An array of path elements assumed to be ordered from top level
     *                   folder and downwards.
     * @param index      The index in the <code>splitPath</code> to match node names.
     * @return The {@link Node} corresponding to the last path element, or <code>null</code>.
     */
    @Override
<<<<<<< HEAD

=======
>>>>>>> 25b5e0fa
    public Node findParentFromPathElements(Node parentNode, String[] splitPath, int index) {
        if (index == splitPath.length - 1) {
            return parentNode;
        }
        String nextPathElement = splitPath[index];
        List<Node> childNodes = getChildNodes(parentNode.getUniqueId());
        for (Node node : childNodes) {
            if (node.getName().equals(nextPathElement) && node.getNodeType().equals(NodeType.FOLDER)) {
                return findParentFromPathElements(node, splitPath, ++index);
            }
        }
        return null;
    }

    public boolean isContainedInSubtree(String startNode, String nodeToLookFor) {
        Optional<ESTreeNode> esStartNode = elasticsearchTreeRepository.findById(startNode);
        if (esStartNode.isEmpty()) {
            throw new NodeNotFoundException("Node id " + startNode + " not found");
        }
        if (esStartNode.get().getChildNodes() == null || esStartNode.get().getChildNodes().isEmpty()) {
            return false;
        }
        boolean isContainedInSubTree = false;
        if (esStartNode.get().getChildNodes().contains(nodeToLookFor)) {
            isContainedInSubTree = true;
        } else {
            for (String childNode : esStartNode.get().getChildNodes()) {
                isContainedInSubTree = isContainedInSubtree(childNode, nodeToLookFor);
                if (isContainedInSubTree) {
                    break;
                }
            }
        }
        return isContainedInSubTree;
    }

<<<<<<< HEAD
    @Override
    public CompositeSnapshot createCompositeSnapshot(String parentNodeId, CompositeSnapshot compositeSnapshot) {
        if (!checkCompositeSnapshotReferencedNodeTypes(compositeSnapshot)) {
            throw new IllegalArgumentException("Found unsupported node type in list of referenced nodes");
        }
        List<String> duplicatePVNames = checkForPVNameDuplicates(compositeSnapshot.getCompositeSnapshotData().getReferencedSnapshotNodes());
        if (!duplicatePVNames.isEmpty()) {
=======
    /**
     * Removes duplicate PV names if found in the {@link ConfigurationData}. While user and client should
     * take measures to not add duplicates, this is to safeguard that only sanitized data is persisted.
     * @param configurationData The {@link ConfigurationData} subject to sanitation.
     * @return The sanitized {@link ConfigurationData} object.
     */
    protected ConfigurationData removeDuplicatePVNames(ConfigurationData configurationData){
        if(configurationData == null){
            return null;
        }
        Map<String, ConfigPv> sanitizedMap = new HashMap<>();
        for (ConfigPv configPv : configurationData.getPvList()){
            if(sanitizedMap.containsKey(configPv.getPvName())){
                continue;
            }
            sanitizedMap.put(configPv.getPvName(), configPv);
        }
        ConfigurationData sanitizedConfigurationData = new ConfigurationData();
        List<ConfigPv> sanitizedList = new ArrayList<>(sanitizedMap.values());
        sanitizedConfigurationData.setPvList(sanitizedList);
        return sanitizedConfigurationData;
    }

    /**
     * Removes duplicate PV names if found in the {@link SnapshotData}. While user and client should
     * take measures to not add duplicates, this is to safeguard that only sanitized data is persisted.
     * @param snapshotData The {@link SnapshotData} subject to sanitation.
     * @return The sanitized {@link SnapshotData} object.
     */
    protected SnapshotData removeDuplicateSnapshotItems(SnapshotData snapshotData) {
        if (snapshotData == null) {
            return null;
        }
        Map<String, SnapshotItem> sanitizedMap = new HashMap<>();
        for (SnapshotItem snapshotItem : snapshotData.getSnapshotItems()) {
            if (sanitizedMap.containsKey(snapshotItem.getConfigPv().getPvName())) {
                continue;
            }
            sanitizedMap.put(snapshotItem.getConfigPv().getPvName(), snapshotItem);
        }
        SnapshotData sanitizedSnapshotData = new SnapshotData();
        List<SnapshotItem> sanitizedList = new ArrayList<>(sanitizedMap.values());
        sanitizedSnapshotData.setSnasphotItems(sanitizedList);
        return sanitizedSnapshotData;
    }

    @Override
    public CompositeSnapshot createCompositeSnapshot(String parentNodeId, CompositeSnapshot compositeSnapshot){
        if(!checkCompositeSnapshotReferencedNodeTypes(compositeSnapshot)){
            throw new IllegalArgumentException("Found unsupported node type in list of referenced nodes");
        }
        List<String> duplicatePVNames = checkForPVNameDuplicates(compositeSnapshot.getCompositeSnapshotData().getReferencedSnapshotNodes());
        if(!duplicatePVNames.isEmpty()){
>>>>>>> 25b5e0fa
            throw new IllegalArgumentException("Found duplicate PV names in referenced snapshots");
        }
        compositeSnapshot.getCompositeSnapshotNode().setNodeType(NodeType.COMPOSITE_SNAPSHOT); // Force node type
        Node newCompositeSnapshotNode = createNode(parentNodeId, compositeSnapshot.getCompositeSnapshotNode());
        compositeSnapshot.getCompositeSnapshotData().setUniqueId(newCompositeSnapshotNode.getUniqueId());

<<<<<<< HEAD
        CompositeSnapshotData newCompositeSnapshotData = null;
=======
        CompositeSnapshotData newCompositeSnapshotData;
>>>>>>> 25b5e0fa
        try {
            newCompositeSnapshotData = compositeSnapshotDataRepository.save(compositeSnapshot.getCompositeSnapshotData());
        } catch (Exception e) {
            // Saving configuration data failed, delete node for sake of consistency
            deleteNode(newCompositeSnapshotNode);
            throw new RuntimeException(e);
        }

        CompositeSnapshot newCompositeSnapshot = new CompositeSnapshot();
        newCompositeSnapshot.setCompositeSnapshotNode(newCompositeSnapshotNode);
        newCompositeSnapshot.setCompositeSnapshotData(newCompositeSnapshotData);

        return newCompositeSnapshot;
    }

    @Override
<<<<<<< HEAD
    public CompositeSnapshotData getCompositeSnapshotData(String uniqueId) {
=======
    public CompositeSnapshotData getCompositeSnapshotData(String uniqueId){
>>>>>>> 25b5e0fa
        Optional<CompositeSnapshotData> snapshotData = compositeSnapshotDataRepository.findById(uniqueId);
        if (snapshotData.isEmpty()) {
            throw new NodeNotFoundException("CompositeSnapshotData with id " + uniqueId + " not found");
        }
        return snapshotData.get();
    }

    @Override
<<<<<<< HEAD
    public List<CompositeSnapshotData> getAllCompositeSnapshotData() {
=======
    public List<CompositeSnapshotData> getAllCompositeSnapshotData(){
>>>>>>> 25b5e0fa
        List<CompositeSnapshotData> list = new ArrayList<>();
        Iterable<CompositeSnapshotData> iterable = compositeSnapshotDataRepository.findAll();
        iterable.forEach(list::add);
        return list;
    }

    /**
     * Checks if a snapshot is contained in any composite snapshot.
<<<<<<< HEAD
     *
=======
>>>>>>> 25b5e0fa
     * @param snapshotNode The {@link Node} subject to check.
     * @return A <code>non-null</code> {@link Node} object in which the checked node is referenced,
     * otherwise <code>null</code>. Note that this returns the first composite snapshot node where the checked snapshot is
     * encountered. References in other composite snapshots may exist.
     */
<<<<<<< HEAD
    private Node mayDeleteSnapshot(Node snapshotNode) {
        // This is needed to check if a snapshot node is referenced in a composite snapshot
        List<CompositeSnapshotData> allCompositeSnapshotData = getAllCompositeSnapshotData();
        for (CompositeSnapshotData compositeSnapshotData : allCompositeSnapshotData) {
            Iterable<ESTreeNode> treeNodes =
                    elasticsearchTreeRepository.findAllById(compositeSnapshotData.getReferencedSnapshotNodes());
            for (ESTreeNode treeNode : treeNodes) {
                if (treeNode.getNode().getUniqueId().equals(snapshotNode.getUniqueId())) {
=======
    private Node mayDeleteSnapshot(Node snapshotNode){
        // This is needed to check if a snapshot node is referenced in a composite snapshot
        List<CompositeSnapshotData> allCompositeSnapshotData = getAllCompositeSnapshotData();
        for(CompositeSnapshotData compositeSnapshotData : allCompositeSnapshotData){
            Iterable<ESTreeNode> treeNodes =
                    elasticsearchTreeRepository.findAllById(compositeSnapshotData.getReferencedSnapshotNodes());
            for(ESTreeNode treeNode : treeNodes){
                if(treeNode.getNode().getUniqueId().equals(snapshotNode.getUniqueId())){
>>>>>>> 25b5e0fa
                    return getNode(compositeSnapshotData.getUniqueId());
                }
            }
        }
        return null;
    }

<<<<<<< HEAD
    /**
     * This is mainly for testing purposes. It deletes all documents in all indices.
     */
    public void deleteAllData() {
        elasticsearchTreeRepository.deleteAll();
        compositeSnapshotDataRepository.deleteAll();
        configurationDataRepository.deleteAll();
        snapshotDataRepository.deleteAll();
    }

    @Override
    public List<String> checkForPVNameDuplicates(List<String> snapshotIds) {
        // Collect list of all PV names
        List<String> allPVNames = new ArrayList<>();
        for (String snapshotNodeId : snapshotIds) {
=======
    @Override
    public List<String> checkForPVNameDuplicates(List<String> snapshotIds){
        // Collect list of all PV names
        List<String> allPVNames = new ArrayList<>();
        for(String snapshotNodeId : snapshotIds){
>>>>>>> 25b5e0fa
            nextSnapshotNode(snapshotNodeId, allPVNames);
        }

        return extractDuplicates(allPVNames);
    }

<<<<<<< HEAD
    private void nextSnapshotNode(String snapshotNode, List<String> allPVNames) {
        Node node = getNode(snapshotNode);
        if (node == null) {
            return;
        }
        NodeType nodeType = node.getNodeType();
        if (nodeType.equals(NodeType.COMPOSITE_SNAPSHOT)) {
            CompositeSnapshotData compositeSnapshotData = getCompositeSnapshotData(node.getUniqueId());
            for (String referencedNode : compositeSnapshotData.getReferencedSnapshotNodes()) {
                nextSnapshotNode(referencedNode, allPVNames);
            }
        } else if (nodeType.equals(NodeType.SNAPSHOT)) {
            SnapshotData snapshotData = getSnapshotData(node.getUniqueId());
            for (SnapshotItem snapshotItem : snapshotData.getSnapshotItems()) {
=======
    private void nextSnapshotNode(String snapshotNode, List<String> allPVNames){
        Node node = getNode(snapshotNode);
        if(node == null){
            return;
        }
        NodeType nodeType = node.getNodeType();
        if(nodeType.equals(NodeType.COMPOSITE_SNAPSHOT)) {
            CompositeSnapshotData compositeSnapshotData = getCompositeSnapshotData(node.getUniqueId());
            for(String referencedNode : compositeSnapshotData.getReferencedSnapshotNodes()){
                nextSnapshotNode(referencedNode, allPVNames);
            }
        }
        else if(nodeType.equals(NodeType.SNAPSHOT)){
            SnapshotData snapshotData = getSnapshotData(node.getUniqueId());
            for(SnapshotItem snapshotItem : snapshotData.getSnapshotItems()){
>>>>>>> 25b5e0fa
                allPVNames.add(snapshotItem.getConfigPv().getPvName());
            }
        }
    }

    /**
<<<<<<< HEAD
=======
     *
>>>>>>> 25b5e0fa
     * @param allPVNames A list of strings that may contain duplicates
     * @return A list of PV names found to occur more than once in the input array,or an empty list. If a
     * PV name occurs N (>1) times, it will still occur only once in the returned list. For instance, if the
     * input list is <code>Arrays.asList("a", "b", "c", "d", "D", "a", "B", "a", "b")</code>, the returned
     * list will contain <code>"a", "b"</code>.
     */
<<<<<<< HEAD
    protected List<String> extractDuplicates(List<String> allPVNames) {
        List<String> uniqueDuplicates = new ArrayList<>();
        // Collect PV names that occur only once
        for (String pvName : allPVNames) {
            if (Collections.frequency(allPVNames, pvName) > 1 && !uniqueDuplicates.contains(pvName)) {
=======
    protected List<String> extractDuplicates(List<String> allPVNames){
        List<String> uniqueDuplicates = new ArrayList<>();
        // Collect PV names that occur only once
        for(String pvName : allPVNames){
            if(Collections.frequency(allPVNames, pvName) > 1 && !uniqueDuplicates.contains(pvName)){
>>>>>>> 25b5e0fa
                uniqueDuplicates.add(pvName);
            }
        }
        return uniqueDuplicates;
    }

    @Override
<<<<<<< HEAD
    public CompositeSnapshot updateCompositeSnapshot(CompositeSnapshot compositeSnapshot) {
        if (!checkCompositeSnapshotReferencedNodeTypes(compositeSnapshot)) {
            throw new IllegalArgumentException("Found unsupported node type in list of referenced nodes");
        }
        List<String> duplicatePVNames = checkForPVNameDuplicates(compositeSnapshot.getCompositeSnapshotData().getReferencedSnapshotNodes());
        if (!duplicatePVNames.isEmpty()) {
=======
    public CompositeSnapshot updateCompositeSnapshot(CompositeSnapshot compositeSnapshot){
        if(!checkCompositeSnapshotReferencedNodeTypes(compositeSnapshot)){
            throw new IllegalArgumentException("Found unsupported node type in list of referenced nodes");
        }
        List<String> duplicatePVNames = checkForPVNameDuplicates(compositeSnapshot.getCompositeSnapshotData().getReferencedSnapshotNodes());
        if(!duplicatePVNames.isEmpty()){
>>>>>>> 25b5e0fa
            throw new IllegalArgumentException("Found duplicate PV names in referenced snapshots");
        }
        Node existingCompositeSnapshotNode = getNode(compositeSnapshot.getCompositeSnapshotNode().getUniqueId());

        // Set name and description, even if unchanged.
        existingCompositeSnapshotNode.setName(compositeSnapshot.getCompositeSnapshotNode().getName());
        existingCompositeSnapshotNode.setDescription(compositeSnapshot.getCompositeSnapshotNode().getDescription());
        // Update last modified date
        existingCompositeSnapshotNode.setLastModified(new Date());
        existingCompositeSnapshotNode = updateNode(existingCompositeSnapshotNode, false);

        CompositeSnapshotData updatedCompositeSnapshotData =
                compositeSnapshotDataRepository.save(compositeSnapshot.getCompositeSnapshotData());

        return CompositeSnapshot.builder()
                .compositeSnapshotData(updatedCompositeSnapshotData)
                .compositeSnapshotNode(existingCompositeSnapshotNode)
                .build();
    }

    @Override
<<<<<<< HEAD
    public List<SnapshotItem> getSnapshotItemsFromCompositeSnapshot(String compositeSnapshotNodeId) {
=======
    public List<SnapshotItem> getSnapshotItemsFromCompositeSnapshot(String compositeSnapshotNodeId){
>>>>>>> 25b5e0fa
        List<SnapshotItem> snapshotItems = new ArrayList<>();
        getSnapshotItemsFromNextNode(compositeSnapshotNodeId, snapshotItems);
        return snapshotItems;
    }

<<<<<<< HEAD
    private void getSnapshotItemsFromNextNode(String snapshotNode, List<SnapshotItem> allSnapshotItems) {
        Node node = getNode(snapshotNode);
        if (node == null) {
            return;
        }
        NodeType nodeType = node.getNodeType();
        if (nodeType.equals(NodeType.COMPOSITE_SNAPSHOT)) {
            CompositeSnapshotData compositeSnapshotData = getCompositeSnapshotData(node.getUniqueId());
            for (String referencedNode : compositeSnapshotData.getReferencedSnapshotNodes()) {
                getSnapshotItemsFromNextNode(referencedNode, allSnapshotItems);
            }
        } else if (nodeType.equals(NodeType.SNAPSHOT)) {
=======
    private void getSnapshotItemsFromNextNode(String snapshotNode, List<SnapshotItem> allSnapshotItems){
        Node node = getNode(snapshotNode);
        if(node == null){
            return;
        }
        NodeType nodeType = node.getNodeType();
        if(nodeType.equals(NodeType.COMPOSITE_SNAPSHOT)) {
            CompositeSnapshotData compositeSnapshotData = getCompositeSnapshotData(node.getUniqueId());
            for(String referencedNode : compositeSnapshotData.getReferencedSnapshotNodes()){
                getSnapshotItemsFromNextNode(referencedNode, allSnapshotItems);
            }
        }
        else if(nodeType.equals(NodeType.SNAPSHOT)){
>>>>>>> 25b5e0fa
            SnapshotData snapshotData = getSnapshotData(node.getUniqueId());
            allSnapshotItems.addAll(snapshotData.getSnapshotItems());
        }
    }

    @Override
<<<<<<< HEAD
    public boolean checkCompositeSnapshotReferencedNodeTypes(CompositeSnapshot compositeSnapshot) {
        for (String nodeId : compositeSnapshot.getCompositeSnapshotData().getReferencedSnapshotNodes()) {
            if (!checkCompositeSnapshotReferencedNodeType(nodeId)) {
=======
    public boolean checkCompositeSnapshotReferencedNodeTypes(CompositeSnapshot compositeSnapshot){
        for(String nodeId : compositeSnapshot.getCompositeSnapshotData().getReferencedSnapshotNodes()){
            if(!checkCompositeSnapshotReferencedNodeType(nodeId)){
>>>>>>> 25b5e0fa
                return false;
            }
        }
        return true;
    }

<<<<<<< HEAD
    private boolean checkCompositeSnapshotReferencedNodeType(String nodeId) {
        Node node = getNode(nodeId);
        if (node.getNodeType().equals(NodeType.COMPOSITE_SNAPSHOT)) {
            CompositeSnapshotData compositeSnapshotData = getCompositeSnapshotData(node.getUniqueId());
            for (String referencedNode : compositeSnapshotData.getReferencedSnapshotNodes()) {
                if (!checkCompositeSnapshotReferencedNodeType(referencedNode)) {
=======
    private boolean checkCompositeSnapshotReferencedNodeType(String nodeId){
        Node node = getNode(nodeId);
        if(node.getNodeType().equals(NodeType.COMPOSITE_SNAPSHOT)){
            CompositeSnapshotData compositeSnapshotData = getCompositeSnapshotData(node.getUniqueId());
            for(String referencedNode : compositeSnapshotData.getReferencedSnapshotNodes()){
                if(!checkCompositeSnapshotReferencedNodeType(referencedNode)){
>>>>>>> 25b5e0fa
                    return false;
                }
            }
            return true;
<<<<<<< HEAD
        } else if (node.getNodeType().equals(NodeType.SNAPSHOT)) {
            return true;
        } else {
            return false;
        }
    }

    @Override
    public SearchResult search(MultiValueMap<String, String> searchParameters) {
        return elasticsearchTreeRepository.search(searchParameters);
    }

    @Override
    public Filter saveFilter(Filter filter){
        return filterRepository.save(filter);
    }

    @Override
    public List<Filter> getAllFilters(){
        Iterable<Filter> filtersIterable = filterRepository.findAll();
        List<Filter> filters = new ArrayList<>();
        filtersIterable.forEach(element -> filters.add(element));
        return filters;
    }

    @Override
    public void deleteFilter(String name){
        filterRepository.deleteById(name);
    }

    @Override
    public void deleteAllFilters(){
        filterRepository.deleteAll();
    }
=======
        }
        else if(node.getNodeType().equals(NodeType.SNAPSHOT)){
            return true;
        }
        else{
            return false;
        }
    }
>>>>>>> 25b5e0fa
}<|MERGE_RESOLUTION|>--- conflicted
+++ resolved
@@ -20,10 +20,7 @@
 
 import org.phoebus.applications.saveandrestore.model.CompositeSnapshot;
 import org.phoebus.applications.saveandrestore.model.CompositeSnapshotData;
-<<<<<<< HEAD
-=======
 import org.phoebus.applications.saveandrestore.model.ConfigPv;
->>>>>>> 25b5e0fa
 import org.phoebus.applications.saveandrestore.model.Configuration;
 import org.phoebus.applications.saveandrestore.model.ConfigurationData;
 import org.phoebus.applications.saveandrestore.model.Node;
@@ -69,23 +66,18 @@
     @Autowired
     private SnapshotDataRepository snapshotDataRepository;
 
-<<<<<<< HEAD
+    @SuppressWarnings("unused")
     @Autowired
     private FilterRepository filterRepository;
 
-=======
->>>>>>> 25b5e0fa
     @SuppressWarnings("unused")
     @Autowired
     private CompositeSnapshotDataRepository compositeSnapshotDataRepository;
 
-<<<<<<< HEAD
     @SuppressWarnings("unused")
     @Autowired
     private SearchUtil searchUtil;
 
-=======
->>>>>>> 25b5e0fa
     private static final Logger logger = Logger.getLogger(ElasticsearchDAO.class.getName());
 
 
@@ -117,11 +109,7 @@
     }
 
     @Override
-<<<<<<< HEAD
     public List<Node> getNodes(List<String> uniqueNodeIds) {
-=======
-    public List<Node> getNodes(List<String> uniqueNodeIds){
->>>>>>> 25b5e0fa
         List<Node> nodes = new ArrayList<>();
         elasticsearchTreeRepository.findAllById(uniqueNodeIds).forEach(n -> nodes.add(n.getNode()));
         return nodes;
@@ -484,17 +472,10 @@
             configurationDataRepository.deleteById(nodeToDelete.getUniqueId());
         } else if (nodeToDelete.getNodeType().equals(NodeType.COMPOSITE_SNAPSHOT)) {
             compositeSnapshotDataRepository.deleteById(nodeToDelete.getUniqueId());
-<<<<<<< HEAD
         } else if (nodeToDelete.getNodeType().equals(NodeType.SNAPSHOT)) {
             Node compositeSnapshotReferencingTheSnapshot =
                     mayDeleteSnapshot(nodeToDelete);
             if (compositeSnapshotReferencingTheSnapshot != null) {
-=======
-        } else if(nodeToDelete.getNodeType().equals(NodeType.SNAPSHOT)){
-            Node compositeSnapshotReferencingTheSnapshot =
-                    mayDeleteSnapshot(nodeToDelete);
-            if(compositeSnapshotReferencingTheSnapshot != null){
->>>>>>> 25b5e0fa
                 throw new IllegalArgumentException("Cannot delete snapshot \"" + nodeToDelete.getName() +
                         "\" as it is referenced in composite snapshot \"" + compositeSnapshotReferencingTheSnapshot.getName() + "\"");
             }
@@ -659,11 +640,7 @@
         snapshot.getSnapshotNode().setNodeType(NodeType.SNAPSHOT); // Force node type
         Node newSnapshotNode = createNode(parentNodeId, snapshot.getSnapshotNode());
         snapshot.getSnapshotData().setUniqueId(newSnapshotNode.getUniqueId());
-<<<<<<< HEAD
-        SnapshotData newSnapshotData = null;
-=======
         SnapshotData newSnapshotData;
->>>>>>> 25b5e0fa
         try {
             newSnapshotData = snapshotDataRepository.save(snapshot.getSnapshotData());
         } catch (Exception e) {
@@ -702,10 +679,6 @@
      * @return The {@link Node} corresponding to the last path element, or <code>null</code>.
      */
     @Override
-<<<<<<< HEAD
-
-=======
->>>>>>> 25b5e0fa
     public Node findParentFromPathElements(Node parentNode, String[] splitPath, int index) {
         if (index == splitPath.length - 1) {
             return parentNode;
@@ -742,15 +715,6 @@
         return isContainedInSubTree;
     }
 
-<<<<<<< HEAD
-    @Override
-    public CompositeSnapshot createCompositeSnapshot(String parentNodeId, CompositeSnapshot compositeSnapshot) {
-        if (!checkCompositeSnapshotReferencedNodeTypes(compositeSnapshot)) {
-            throw new IllegalArgumentException("Found unsupported node type in list of referenced nodes");
-        }
-        List<String> duplicatePVNames = checkForPVNameDuplicates(compositeSnapshot.getCompositeSnapshotData().getReferencedSnapshotNodes());
-        if (!duplicatePVNames.isEmpty()) {
-=======
     /**
      * Removes duplicate PV names if found in the {@link ConfigurationData}. While user and client should
      * take measures to not add duplicates, this is to safeguard that only sanitized data is persisted.
@@ -798,24 +762,19 @@
     }
 
     @Override
-    public CompositeSnapshot createCompositeSnapshot(String parentNodeId, CompositeSnapshot compositeSnapshot){
-        if(!checkCompositeSnapshotReferencedNodeTypes(compositeSnapshot)){
+    public CompositeSnapshot createCompositeSnapshot(String parentNodeId, CompositeSnapshot compositeSnapshot) {
+        if (!checkCompositeSnapshotReferencedNodeTypes(compositeSnapshot)) {
             throw new IllegalArgumentException("Found unsupported node type in list of referenced nodes");
         }
         List<String> duplicatePVNames = checkForPVNameDuplicates(compositeSnapshot.getCompositeSnapshotData().getReferencedSnapshotNodes());
-        if(!duplicatePVNames.isEmpty()){
->>>>>>> 25b5e0fa
+        if (!duplicatePVNames.isEmpty()) {
             throw new IllegalArgumentException("Found duplicate PV names in referenced snapshots");
         }
         compositeSnapshot.getCompositeSnapshotNode().setNodeType(NodeType.COMPOSITE_SNAPSHOT); // Force node type
         Node newCompositeSnapshotNode = createNode(parentNodeId, compositeSnapshot.getCompositeSnapshotNode());
         compositeSnapshot.getCompositeSnapshotData().setUniqueId(newCompositeSnapshotNode.getUniqueId());
 
-<<<<<<< HEAD
-        CompositeSnapshotData newCompositeSnapshotData = null;
-=======
         CompositeSnapshotData newCompositeSnapshotData;
->>>>>>> 25b5e0fa
         try {
             newCompositeSnapshotData = compositeSnapshotDataRepository.save(compositeSnapshot.getCompositeSnapshotData());
         } catch (Exception e) {
@@ -832,11 +791,7 @@
     }
 
     @Override
-<<<<<<< HEAD
     public CompositeSnapshotData getCompositeSnapshotData(String uniqueId) {
-=======
-    public CompositeSnapshotData getCompositeSnapshotData(String uniqueId){
->>>>>>> 25b5e0fa
         Optional<CompositeSnapshotData> snapshotData = compositeSnapshotDataRepository.findById(uniqueId);
         if (snapshotData.isEmpty()) {
             throw new NodeNotFoundException("CompositeSnapshotData with id " + uniqueId + " not found");
@@ -845,11 +800,7 @@
     }
 
     @Override
-<<<<<<< HEAD
     public List<CompositeSnapshotData> getAllCompositeSnapshotData() {
-=======
-    public List<CompositeSnapshotData> getAllCompositeSnapshotData(){
->>>>>>> 25b5e0fa
         List<CompositeSnapshotData> list = new ArrayList<>();
         Iterable<CompositeSnapshotData> iterable = compositeSnapshotDataRepository.findAll();
         iterable.forEach(list::add);
@@ -858,16 +809,12 @@
 
     /**
      * Checks if a snapshot is contained in any composite snapshot.
-<<<<<<< HEAD
      *
-=======
->>>>>>> 25b5e0fa
      * @param snapshotNode The {@link Node} subject to check.
      * @return A <code>non-null</code> {@link Node} object in which the checked node is referenced,
      * otherwise <code>null</code>. Note that this returns the first composite snapshot node where the checked snapshot is
      * encountered. References in other composite snapshots may exist.
      */
-<<<<<<< HEAD
     private Node mayDeleteSnapshot(Node snapshotNode) {
         // This is needed to check if a snapshot node is referenced in a composite snapshot
         List<CompositeSnapshotData> allCompositeSnapshotData = getAllCompositeSnapshotData();
@@ -876,32 +823,11 @@
                     elasticsearchTreeRepository.findAllById(compositeSnapshotData.getReferencedSnapshotNodes());
             for (ESTreeNode treeNode : treeNodes) {
                 if (treeNode.getNode().getUniqueId().equals(snapshotNode.getUniqueId())) {
-=======
-    private Node mayDeleteSnapshot(Node snapshotNode){
-        // This is needed to check if a snapshot node is referenced in a composite snapshot
-        List<CompositeSnapshotData> allCompositeSnapshotData = getAllCompositeSnapshotData();
-        for(CompositeSnapshotData compositeSnapshotData : allCompositeSnapshotData){
-            Iterable<ESTreeNode> treeNodes =
-                    elasticsearchTreeRepository.findAllById(compositeSnapshotData.getReferencedSnapshotNodes());
-            for(ESTreeNode treeNode : treeNodes){
-                if(treeNode.getNode().getUniqueId().equals(snapshotNode.getUniqueId())){
->>>>>>> 25b5e0fa
                     return getNode(compositeSnapshotData.getUniqueId());
                 }
             }
         }
         return null;
-    }
-
-<<<<<<< HEAD
-    /**
-     * This is mainly for testing purposes. It deletes all documents in all indices.
-     */
-    public void deleteAllData() {
-        elasticsearchTreeRepository.deleteAll();
-        compositeSnapshotDataRepository.deleteAll();
-        configurationDataRepository.deleteAll();
-        snapshotDataRepository.deleteAll();
     }
 
     @Override
@@ -909,20 +835,12 @@
         // Collect list of all PV names
         List<String> allPVNames = new ArrayList<>();
         for (String snapshotNodeId : snapshotIds) {
-=======
-    @Override
-    public List<String> checkForPVNameDuplicates(List<String> snapshotIds){
-        // Collect list of all PV names
-        List<String> allPVNames = new ArrayList<>();
-        for(String snapshotNodeId : snapshotIds){
->>>>>>> 25b5e0fa
             nextSnapshotNode(snapshotNodeId, allPVNames);
         }
 
         return extractDuplicates(allPVNames);
     }
 
-<<<<<<< HEAD
     private void nextSnapshotNode(String snapshotNode, List<String> allPVNames) {
         Node node = getNode(snapshotNode);
         if (node == null) {
@@ -937,52 +855,23 @@
         } else if (nodeType.equals(NodeType.SNAPSHOT)) {
             SnapshotData snapshotData = getSnapshotData(node.getUniqueId());
             for (SnapshotItem snapshotItem : snapshotData.getSnapshotItems()) {
-=======
-    private void nextSnapshotNode(String snapshotNode, List<String> allPVNames){
-        Node node = getNode(snapshotNode);
-        if(node == null){
-            return;
-        }
-        NodeType nodeType = node.getNodeType();
-        if(nodeType.equals(NodeType.COMPOSITE_SNAPSHOT)) {
-            CompositeSnapshotData compositeSnapshotData = getCompositeSnapshotData(node.getUniqueId());
-            for(String referencedNode : compositeSnapshotData.getReferencedSnapshotNodes()){
-                nextSnapshotNode(referencedNode, allPVNames);
-            }
-        }
-        else if(nodeType.equals(NodeType.SNAPSHOT)){
-            SnapshotData snapshotData = getSnapshotData(node.getUniqueId());
-            for(SnapshotItem snapshotItem : snapshotData.getSnapshotItems()){
->>>>>>> 25b5e0fa
                 allPVNames.add(snapshotItem.getConfigPv().getPvName());
             }
         }
     }
 
     /**
-<<<<<<< HEAD
-=======
-     *
->>>>>>> 25b5e0fa
      * @param allPVNames A list of strings that may contain duplicates
      * @return A list of PV names found to occur more than once in the input array,or an empty list. If a
      * PV name occurs N (>1) times, it will still occur only once in the returned list. For instance, if the
      * input list is <code>Arrays.asList("a", "b", "c", "d", "D", "a", "B", "a", "b")</code>, the returned
      * list will contain <code>"a", "b"</code>.
      */
-<<<<<<< HEAD
     protected List<String> extractDuplicates(List<String> allPVNames) {
         List<String> uniqueDuplicates = new ArrayList<>();
         // Collect PV names that occur only once
         for (String pvName : allPVNames) {
             if (Collections.frequency(allPVNames, pvName) > 1 && !uniqueDuplicates.contains(pvName)) {
-=======
-    protected List<String> extractDuplicates(List<String> allPVNames){
-        List<String> uniqueDuplicates = new ArrayList<>();
-        // Collect PV names that occur only once
-        for(String pvName : allPVNames){
-            if(Collections.frequency(allPVNames, pvName) > 1 && !uniqueDuplicates.contains(pvName)){
->>>>>>> 25b5e0fa
                 uniqueDuplicates.add(pvName);
             }
         }
@@ -990,21 +879,12 @@
     }
 
     @Override
-<<<<<<< HEAD
     public CompositeSnapshot updateCompositeSnapshot(CompositeSnapshot compositeSnapshot) {
         if (!checkCompositeSnapshotReferencedNodeTypes(compositeSnapshot)) {
             throw new IllegalArgumentException("Found unsupported node type in list of referenced nodes");
         }
         List<String> duplicatePVNames = checkForPVNameDuplicates(compositeSnapshot.getCompositeSnapshotData().getReferencedSnapshotNodes());
         if (!duplicatePVNames.isEmpty()) {
-=======
-    public CompositeSnapshot updateCompositeSnapshot(CompositeSnapshot compositeSnapshot){
-        if(!checkCompositeSnapshotReferencedNodeTypes(compositeSnapshot)){
-            throw new IllegalArgumentException("Found unsupported node type in list of referenced nodes");
-        }
-        List<String> duplicatePVNames = checkForPVNameDuplicates(compositeSnapshot.getCompositeSnapshotData().getReferencedSnapshotNodes());
-        if(!duplicatePVNames.isEmpty()){
->>>>>>> 25b5e0fa
             throw new IllegalArgumentException("Found duplicate PV names in referenced snapshots");
         }
         Node existingCompositeSnapshotNode = getNode(compositeSnapshot.getCompositeSnapshotNode().getUniqueId());
@@ -1026,17 +906,12 @@
     }
 
     @Override
-<<<<<<< HEAD
     public List<SnapshotItem> getSnapshotItemsFromCompositeSnapshot(String compositeSnapshotNodeId) {
-=======
-    public List<SnapshotItem> getSnapshotItemsFromCompositeSnapshot(String compositeSnapshotNodeId){
->>>>>>> 25b5e0fa
         List<SnapshotItem> snapshotItems = new ArrayList<>();
         getSnapshotItemsFromNextNode(compositeSnapshotNodeId, snapshotItems);
         return snapshotItems;
     }
 
-<<<<<<< HEAD
     private void getSnapshotItemsFromNextNode(String snapshotNode, List<SnapshotItem> allSnapshotItems) {
         Node node = getNode(snapshotNode);
         if (node == null) {
@@ -1049,62 +924,31 @@
                 getSnapshotItemsFromNextNode(referencedNode, allSnapshotItems);
             }
         } else if (nodeType.equals(NodeType.SNAPSHOT)) {
-=======
-    private void getSnapshotItemsFromNextNode(String snapshotNode, List<SnapshotItem> allSnapshotItems){
-        Node node = getNode(snapshotNode);
-        if(node == null){
-            return;
-        }
-        NodeType nodeType = node.getNodeType();
-        if(nodeType.equals(NodeType.COMPOSITE_SNAPSHOT)) {
-            CompositeSnapshotData compositeSnapshotData = getCompositeSnapshotData(node.getUniqueId());
-            for(String referencedNode : compositeSnapshotData.getReferencedSnapshotNodes()){
-                getSnapshotItemsFromNextNode(referencedNode, allSnapshotItems);
-            }
-        }
-        else if(nodeType.equals(NodeType.SNAPSHOT)){
->>>>>>> 25b5e0fa
             SnapshotData snapshotData = getSnapshotData(node.getUniqueId());
             allSnapshotItems.addAll(snapshotData.getSnapshotItems());
         }
     }
 
     @Override
-<<<<<<< HEAD
     public boolean checkCompositeSnapshotReferencedNodeTypes(CompositeSnapshot compositeSnapshot) {
         for (String nodeId : compositeSnapshot.getCompositeSnapshotData().getReferencedSnapshotNodes()) {
             if (!checkCompositeSnapshotReferencedNodeType(nodeId)) {
-=======
-    public boolean checkCompositeSnapshotReferencedNodeTypes(CompositeSnapshot compositeSnapshot){
-        for(String nodeId : compositeSnapshot.getCompositeSnapshotData().getReferencedSnapshotNodes()){
-            if(!checkCompositeSnapshotReferencedNodeType(nodeId)){
->>>>>>> 25b5e0fa
                 return false;
             }
         }
         return true;
     }
 
-<<<<<<< HEAD
     private boolean checkCompositeSnapshotReferencedNodeType(String nodeId) {
         Node node = getNode(nodeId);
         if (node.getNodeType().equals(NodeType.COMPOSITE_SNAPSHOT)) {
             CompositeSnapshotData compositeSnapshotData = getCompositeSnapshotData(node.getUniqueId());
             for (String referencedNode : compositeSnapshotData.getReferencedSnapshotNodes()) {
                 if (!checkCompositeSnapshotReferencedNodeType(referencedNode)) {
-=======
-    private boolean checkCompositeSnapshotReferencedNodeType(String nodeId){
-        Node node = getNode(nodeId);
-        if(node.getNodeType().equals(NodeType.COMPOSITE_SNAPSHOT)){
-            CompositeSnapshotData compositeSnapshotData = getCompositeSnapshotData(node.getUniqueId());
-            for(String referencedNode : compositeSnapshotData.getReferencedSnapshotNodes()){
-                if(!checkCompositeSnapshotReferencedNodeType(referencedNode)){
->>>>>>> 25b5e0fa
                     return false;
                 }
             }
             return true;
-<<<<<<< HEAD
         } else if (node.getNodeType().equals(NodeType.SNAPSHOT)) {
             return true;
         } else {
@@ -1126,7 +970,7 @@
     public List<Filter> getAllFilters(){
         Iterable<Filter> filtersIterable = filterRepository.findAll();
         List<Filter> filters = new ArrayList<>();
-        filtersIterable.forEach(element -> filters.add(element));
+        filtersIterable.forEach(element ->  filters.add(element));
         return filters;
     }
 
@@ -1139,14 +983,4 @@
     public void deleteAllFilters(){
         filterRepository.deleteAll();
     }
-=======
-        }
-        else if(node.getNodeType().equals(NodeType.SNAPSHOT)){
-            return true;
-        }
-        else{
-            return false;
-        }
-    }
->>>>>>> 25b5e0fa
 }