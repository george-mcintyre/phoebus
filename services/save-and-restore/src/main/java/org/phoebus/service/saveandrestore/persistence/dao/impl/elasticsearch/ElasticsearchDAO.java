--- conflicted
+++ resolved
@@ -18,13 +18,8 @@
 
 package org.phoebus.service.saveandrestore.persistence.dao.impl.elasticsearch;
 
-<<<<<<< HEAD
-import org.elasticsearch.common.recycler.Recycler.C;
-=======
-import org.apache.commons.collections4.ListUtils;
 import org.phoebus.applications.saveandrestore.model.CompositeSnapshot;
 import org.phoebus.applications.saveandrestore.model.CompositeSnapshotData;
->>>>>>> 14d37448
 import org.phoebus.applications.saveandrestore.model.ConfigPv;
 import org.phoebus.applications.saveandrestore.model.Configuration;
 import org.phoebus.applications.saveandrestore.model.ConfigurationData;
@@ -40,7 +35,6 @@
 import org.springframework.beans.factory.annotation.Autowired;
 
 import java.util.ArrayList;
-import java.util.Arrays;
 import java.util.Collections;
 import java.util.Date;
 import java.util.HashMap;
@@ -67,6 +61,7 @@
     @Autowired
     private SnapshotDataRepository snapshotDataRepository;
 
+    @SuppressWarnings("unused")
     @Autowired
     private CompositeSnapshotDataRepository compositeSnapshotDataRepository;
 
@@ -238,7 +233,7 @@
             throw new RuntimeException("Parent node of source node " + sourceNodes.get(0).getUniqueId() + " not found. Should not happen.");
         }
         parentNode.getChildNodes().removeAll(sourceNodes.stream().map(Node::getUniqueId).collect(Collectors.toList()));
-        parentNode = elasticsearchTreeRepository.save(parentNode);
+        elasticsearchTreeRepository.save(parentNode);
 
         // Update the target node to include the source nodes in its list of child nodes
         if (targetNode.get().getChildNodes() == null) {
@@ -492,7 +487,7 @@
         Node newConfigurationNode = createNode(parentNodeId, configuration.getConfigurationNode());
         configuration.getConfigurationData().setUniqueId(newConfigurationNode.getUniqueId());
 
-        ConfigurationData newConfigurationData = null;
+        ConfigurationData newConfigurationData;
         try {
             newConfigurationData = configurationDataRepository.save(configuration.getConfigurationData());
         } catch (Exception e) {
@@ -630,7 +625,7 @@
         snapshot.getSnapshotNode().setNodeType(NodeType.SNAPSHOT); // Force node type
         Node newSnapshotNode = createNode(parentNodeId, snapshot.getSnapshotNode());
         snapshot.getSnapshotData().setUniqueId(newSnapshotNode.getUniqueId());
-        SnapshotData newSnapshotData = null;
+        SnapshotData newSnapshotData;
         try {
             newSnapshotData = snapshotDataRepository.save(snapshot.getSnapshotData());
         } catch (Exception e) {
@@ -655,7 +650,6 @@
         return removeDuplicateSnapshotItems(snapshotData.get());
     }
 
-    @Override
     /**
      * Finds the {@link Node} corresponding to the parent of last element in the split path. For instance, given a
      * path like /pathelement1/pathelement2/pathelement3/pathelement4, this method returns the {@link Node}
@@ -669,6 +663,7 @@
      * @param index      The index in the <code>splitPath</code> to match node names.
      * @return The {@link Node} corresponding to the last path element, or <code>null</code>.
      */
+    @Override
     public Node findParentFromPathElements(Node parentNode, String[] splitPath, int index) {
         if (index == splitPath.length - 1) {
             return parentNode;
@@ -705,7 +700,6 @@
         return isContainedInSubTree;
     }
 
-<<<<<<< HEAD
     /**
      * Removes duplicate PV names if found in the {@link ConfigurationData}. While user and client should
      * take measures to not add duplicates, this is to safeguard that only sanitized data is persisted.
@@ -724,8 +718,7 @@
             sanitizedMap.put(configPv.getPvName(), configPv);
         }
         ConfigurationData sanitizedConfigurationData = new ConfigurationData();
-        List<ConfigPv> sanitizedList = new ArrayList<>();
-        sanitizedList.addAll(sanitizedMap.values());
+        List<ConfigPv> sanitizedList = new ArrayList<>(sanitizedMap.values());
         sanitizedConfigurationData.setPvList(sanitizedList);
         return sanitizedConfigurationData;
     }
@@ -736,23 +729,23 @@
      * @param snapshotData The {@link SnapshotData} subject to sanitation.
      * @return The sanitized {@link SnapshotData} object.
      */
-    protected SnapshotData removeDuplicateSnapshotItems(SnapshotData snapshotData){
-        if(snapshotData == null){
+    protected SnapshotData removeDuplicateSnapshotItems(SnapshotData snapshotData) {
+        if (snapshotData == null) {
             return null;
         }
         Map<String, SnapshotItem> sanitizedMap = new HashMap<>();
-        for (SnapshotItem snapshotItem : snapshotData.getSnapshotItems()){
-            if(sanitizedMap.containsKey(snapshotItem.getConfigPv().getPvName())){
+        for (SnapshotItem snapshotItem : snapshotData.getSnapshotItems()) {
+            if (sanitizedMap.containsKey(snapshotItem.getConfigPv().getPvName())) {
                 continue;
             }
             sanitizedMap.put(snapshotItem.getConfigPv().getPvName(), snapshotItem);
         }
         SnapshotData sanitizedSnapshotData = new SnapshotData();
-        List<SnapshotItem> sanitizedList = new ArrayList<>();
-        sanitizedList.addAll(sanitizedMap.values());
+        List<SnapshotItem> sanitizedList = new ArrayList<>(sanitizedMap.values());
         sanitizedSnapshotData.setSnasphotItems(sanitizedList);
         return sanitizedSnapshotData;
-=======
+    }
+
     @Override
     public CompositeSnapshot createCompositeSnapshot(String parentNodeId, CompositeSnapshot compositeSnapshot){
         if(!checkCompositeSnapshotReferencedNodeTypes(compositeSnapshot)){
@@ -766,7 +759,7 @@
         Node newCompositeSnapshotNode = createNode(parentNodeId, compositeSnapshot.getCompositeSnapshotNode());
         compositeSnapshot.getCompositeSnapshotData().setUniqueId(newCompositeSnapshotNode.getUniqueId());
 
-        CompositeSnapshotData newCompositeSnapshotData = null;
+        CompositeSnapshotData newCompositeSnapshotData;
         try {
             newCompositeSnapshotData = compositeSnapshotDataRepository.save(compositeSnapshot.getCompositeSnapshotData());
         } catch (Exception e) {
@@ -821,16 +814,6 @@
         return null;
     }
 
-    /**
-     * This is mainly for testing purposes. It deletes all documents in all indices.
-     */
-    public void deleteAllData(){
-        elasticsearchTreeRepository.deleteAll();
-        compositeSnapshotDataRepository.deleteAll();
-        configurationDataRepository.deleteAll();
-        snapshotDataRepository.deleteAll();
-    }
-
     @Override
     public List<String> checkForPVNameDuplicates(List<String> snapshotIds){
         // Collect list of all PV names
@@ -960,6 +943,5 @@
         else{
             return false;
         }
->>>>>>> 14d37448
     }
 }