--- conflicted
+++ resolved
@@ -733,13 +733,9 @@
             sanitizedMap.put(configPv.getPvName(), configPv);
         }
         ConfigurationData sanitizedConfigurationData = new ConfigurationData();
-<<<<<<< HEAD
-        List<ConfigPv> sanitizedList = new ArrayList<>(sanitizedMap.values());
-=======
         sanitizedConfigurationData.setUniqueId(configurationData.getUniqueId());
         List<ConfigPv> sanitizedList = new ArrayList<>();
         sanitizedList.addAll(sanitizedMap.values());
->>>>>>> 5057dbc3
         sanitizedConfigurationData.setPvList(sanitizedList);
         return sanitizedConfigurationData;
     }
