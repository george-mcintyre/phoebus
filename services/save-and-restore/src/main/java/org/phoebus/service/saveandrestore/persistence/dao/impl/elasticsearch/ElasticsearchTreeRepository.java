--- conflicted
+++ resolved
@@ -43,7 +43,6 @@
 import co.elastic.clients.elasticsearch.core.SearchResponse;
 import co.elastic.clients.elasticsearch.core.search.Hit;
 import co.elastic.clients.transport.endpoints.BooleanResponse;
-import org.phoebus.applications.saveandrestore.model.NodeType;
 import org.phoebus.applications.saveandrestore.model.Tag;
 import org.phoebus.applications.saveandrestore.model.search.SearchResult;
 import org.phoebus.service.saveandrestore.NodeNotFoundException;
@@ -52,7 +51,6 @@
 import org.springframework.beans.factory.annotation.Autowired;
 import org.springframework.beans.factory.annotation.Qualifier;
 import org.springframework.beans.factory.annotation.Value;
-import org.springframework.context.annotation.PropertySource;
 import org.springframework.data.repository.CrudRepository;
 import org.springframework.stereotype.Repository;
 import org.springframework.util.MultiValueMap;
@@ -63,7 +61,6 @@
 import java.util.Date;
 import java.util.List;
 import java.util.Optional;
-import java.util.Properties;
 import java.util.UUID;
 import java.util.logging.Level;
 import java.util.logging.Logger;
@@ -88,14 +85,13 @@
     @Qualifier("client")
     ElasticsearchClient client;
 
-<<<<<<< HEAD
     @SuppressWarnings("unused")
     @Autowired
     private SearchUtil searchUtil;
-=======
-    public ElasticsearchTreeRepository(){
+
+    public ElasticsearchTreeRepository() {
         String isMigrationContext = System.getProperty("migrationContext");
-        if(isMigrationContext != null){
+        if (isMigrationContext != null) {
             try {
                 migrationContext = Boolean.parseBoolean(isMigrationContext);
             } catch (Exception e) {
@@ -103,7 +99,6 @@
             }
         }
     }
->>>>>>> 25b5e0fa
 
     /**
      * Saves an {@link ESTreeNode} object.
@@ -127,7 +122,7 @@
             }
 
             // Set last modified date
-            if(!migrationContext){
+            if (!migrationContext) {
                 elasticTreeNode.getNode().setLastModified(now);
             }
 
@@ -343,13 +338,13 @@
         }
     }
 
-    public SearchResult search(MultiValueMap<String, String> searchParameters){
+    public SearchResult search(MultiValueMap<String, String> searchParameters) {
 
         SearchRequest searchRequest = searchUtil.buildSearchRequest(searchParameters);
         try {
             SearchResponse<ESTreeNode> searchResponse = client.search(searchRequest, ESTreeNode.class);
             SearchResult searchResult = new SearchResult();
-            searchResult.setHitCount((int)searchResponse.hits().total().value());
+            searchResult.setHitCount((int) searchResponse.hits().total().value());
             searchResult.setNodes(searchResponse.hits().hits().stream().map(e -> e.source().getNode()).collect(Collectors.toList()));
             return searchResult;
         } catch (IOException e) {
